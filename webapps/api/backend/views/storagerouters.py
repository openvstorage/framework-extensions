# Copyright (C) 2016 iNuron NV
#
# This file is part of Open vStorage Open Source Edition (OSE),
# as available from
#
#      http://www.openvstorage.org and
#      http://www.openvstorage.com.
#
# This file is free software; you can redistribute it and/or modify it
# under the terms of the GNU Affero General Public License v3 (GNU AGPLv3)
# as published by the Free Software Foundation, in version 3 as it comes
# in the LICENSE.txt file of the Open vStorage OSE distribution.
#
# Open vStorage is distributed in the hope that it will be useful,
# but WITHOUT ANY WARRANTY of any kind.

"""
StorageRouter module
"""

from celery.task.control import revoke
from backend.decorators import required_roles, return_list, return_object, return_task, return_simple, load, log
from backend.exceptions import HttpNotAcceptableException
from backend.serializers.serializers import FullSerializer
from ovs.dal.datalist import DataList
from ovs.dal.hybrids.domain import Domain
from ovs.dal.hybrids.storagerouter import StorageRouter
from ovs.dal.hybrids.j_storagerouterdomain import StorageRouterDomain
from ovs.dal.lists.storagerouterlist import StorageRouterList
from ovs.extensions.storage.volatilefactory import VolatileFactory
from ovs.lib.disk import DiskController
from ovs.lib.mdsservice import MDSServiceController
from ovs.lib.storagedriver import StorageDriverController
from ovs.lib.storagerouter import StorageRouterController
from ovs.lib.vdisk import VDiskController
from rest_framework import viewsets
from rest_framework.decorators import action, link
from rest_framework.permissions import IsAuthenticated


class StorageRouterViewSet(viewsets.ViewSet):
    """
    Information about Storage Routers
    """
    permission_classes = (IsAuthenticated,)
    prefix = r'storagerouters'
    base_name = 'storagerouters'

    DOMAIN_CHANGE_KEY = 'ovs_dedupe_domain_change'
    RECOVERY_DOMAIN_CHANGE_KEY = 'ovs_dedupe_recovery_domain_change'

    @log()
    @required_roles(['read', 'manage'])
    @return_list(StorageRouter, 'name')
    @load()
    def list(self, query=None):
        """
        Overview of all Storage Routers
        :param query: A query to filter the StorageRouters
        :type query: DataQuery
        """
        if query is None:
            return StorageRouterList.get_storagerouters()
        else:
            return DataList(StorageRouter, query)

    @log()
    @required_roles(['read', 'manage'])
    @return_object(StorageRouter)
    @load(StorageRouter)
    def retrieve(self, storagerouter):
        """
        Load information about a given storage router
        :param storagerouter: StorageRouter to return
        :type storagerouter: StorageRouter
        """
        return storagerouter

    @log()
    @required_roles(['read', 'write', 'manage'])
    @return_object(StorageRouter, mode='accepted')
    @load(StorageRouter)
    def partial_update(self, storagerouter, request, contents=None):
        """
        Update a StorageRouter
        :param storagerouter: StorageRouter to update
        :type storagerouter: StorageRouter
        :param request: The raw Request
        :type request: Request
        :param contents: Contents to be updated/returned
        :type contents: str
        """
        contents = None if contents is None else contents.split(',')
        serializer = FullSerializer(StorageRouter, contents=contents, instance=storagerouter, data=request.DATA)
        storagerouter = serializer.object
        storagerouter.save()
        return storagerouter

    @action()
    @log()
    @required_roles(['read', 'write', 'manage'])
    @return_task()
<<<<<<< HEAD
    @load(StorageRouter, max_version=1)
    def move_away(self, storagerouter):
        """
        Marks all StorageDrivers of a given node offline. DO NOT USE ON RUNNING STORAGEROUTERS!
        :param storagerouter: StorageRouter to move away
        :type storagerouter: StorageRouter
        """
        return StorageDriverController.mark_offline.delay(storagerouter.guid)

    @action()
    @log()
    @required_roles(['read', 'write', 'manage'])
    @return_task()
=======
>>>>>>> ee903614
    @load(StorageRouter)
    def mark_offline(self, storagerouter):
        """
        Marks all StorageDrivers of a given node offline. DO NOT USE ON RUNNING STORAGEROUTERS!
        :param storagerouter: StorageRouter to mark offline
        :type storagerouter: StorageRouter
        """
        return StorageDriverController.mark_offline.delay(storagerouter.guid)

<<<<<<< HEAD
    @link()
    @log()
    @required_roles(['read'])
    @return_simple()
    @load(StorageRouter, max_version=1)
    def get_available_actions(self):
        """
        Gets a list of all available actions
        :return: Actions that can be executed
        :rtype: list
        """
        actions = []
        storagerouters = StorageRouterList.get_storagerouters()
        if len(storagerouters) > 1:
            actions.append('MOVE_AWAY')
        return actions

=======
>>>>>>> ee903614
    @action()
    @log()
    @required_roles(['read'])
    @return_task()
    @load(StorageRouter)
    def get_metadata(self, storagerouter):
        """
        Returns a list of mountpoints on the given Storage Router
        :param storagerouter: StoragerRouter to get the metadata from
        :type storagerouter: StorageRouter
        """
        return StorageRouterController.get_metadata.delay(storagerouter.guid)

    @link()
    @log()
    @required_roles(['read'])
    @return_task()
    @load(StorageRouter)
    def get_version_info(self, storagerouter):
        """
        Gets version information of a given Storage Router
        :param storagerouter: StoragerRouter to get the versions from
        :type storagerouter: StorageRouter
        """
        return StorageRouterController.get_version_info.s(storagerouter.guid).apply_async(
            routing_key='sr.{0}'.format(storagerouter.machine_id)
        )

    @link()
    @log()
    @required_roles(['read'])
    @return_task()
    @load(StorageRouter)
    def get_support_info(self, storagerouter):
        """
        Gets support information of a given Storage Router
        :param storagerouter: StoragerRouter to get the support info from
        :type storagerouter: StorageRouter
        """
        return StorageRouterController.get_support_info.s(storagerouter.guid).apply_async(
            routing_key='sr.{0}'.format(storagerouter.machine_id)
        )

    @link()
    @log()
    @required_roles(['read'])
    @return_task()
    @load(StorageRouter)
    def get_support_metadata(self, storagerouter):
        """
        Gets support metadata of a given Storage Router
        :param storagerouter: StoragerRouter to get the support metadata from
        :type storagerouter: StorageRouter
        """
        return StorageRouterController.get_support_metadata.apply_async(
            routing_key='sr.{0}'.format(storagerouter.machine_id)
        )

    @action()
    @log()
    @required_roles(['read', 'write', 'manage'])
    @return_task()
    @load(StorageRouter)
    def configure_support(self, enable, enable_support):
        """
        Configures support
        :param enable: Indicates whether to enable heartbeats
        :type enable: bool
        :param enable_support: Indicates whether to enable remote support
        :type enable_support: bool
        """
        return StorageRouterController.configure_support.delay(enable, enable_support)

    @link()
    @log()
    @required_roles(['read', 'manage'])
    @return_task()
    @load(StorageRouter)
    def get_logfiles(self, local_storagerouter, storagerouter):
        """
        Collects logs, moves them to a web-accessible location and returns log tgz's filename
        :param local_storagerouter: StorageRouter this call is executed on (to store the logfiles on)
        :type local_storagerouter: StorageRouter
        :param storagerouter: The StorageRouter to collect the logs from
        :type storagerouter: StorageRouter
        """
        return StorageRouterController.get_logfiles.s(local_storagerouter.guid).apply_async(
            routing_key='sr.{0}'.format(storagerouter.machine_id)
        )

    @action()
    @log()
    @required_roles(['read'])
    @return_task()
    @load(StorageRouter)
    def check_s3(self, host, port, accesskey, secretkey):
        """
        Validates whether connection to a given S3 backend can be made
        :param host: The host of an S3 endpoint
        :type host: str
        :param port: The port of an S3 endpoint
        :type port: int
        :param accesskey: The accesskey to be used when validating the S3 endpoint
        :type accesskey: str
        :param secretkey: The secretkey to be used when validating the S3 endpoint
        :type secretkey: str
        """
        parameters = {'host': host,
                      'port': port,
                      'accesskey': accesskey,
                      'secretkey': secretkey}
        for field in parameters:
            if not isinstance(parameters[field], int):
                parameters[field] = str(parameters[field])
        return StorageRouterController.check_s3.delay(**parameters)

    @action()
    @log()
    @required_roles(['read'])
    @return_task()
    @load(StorageRouter)
    def check_mtpt(self, storagerouter, name):
        """
        Validates whether the mountpoint for a vPool is available
        :param storagerouter: The StorageRouter to validate the mountpoint on
        :type storagerouter: StorageRouter
        :param name: The name of the mountpoint to validate (vPool name)
        :type name: str
        """
        return StorageRouterController.mountpoint_exists.delay(name=str(name), storagerouter_guid=storagerouter.guid)

    @action()
    @log()
    @required_roles(['read', 'write', 'manage'])
    @return_task()
    @load(StorageRouter)
    def add_vpool(self, storagerouter, call_parameters, version, local_storagerouter, request):
        """
        Adds a vPool to a given Storage Router
        :param storagerouter: StorageRouter to add the vPool to
        :type storagerouter: StorageRouter
        :param call_parameters: A complex (JSON encoded) dictionary containing all various parameters to create the vPool
        :type call_parameters: dict
        :param version: Client version
        :type version: int
        :param local_storagerouter: StorageRouter on which the call is executed
        :type local_storagerouter: StorageRouter
        :param request: The raw request
        :type request: Request
        """
        # API backwards compatibility
        if version <= 2:
            call_parameters['storagerouter_ip'] = storagerouter.ip
            call_parameters['fragment_cache_on_read'] = True
            call_parameters['fragment_cache_on_write'] = False
            call_parameters['backend_connection_info'] = {'host': call_parameters.pop('connection_host'),
                                                          'port': call_parameters.pop('connection_port'),
                                                          'username': call_parameters.pop('connection_username'),
                                                          'password': call_parameters.pop('connection_password')}
            if 'connection_backend' in call_parameters:
                connection_backend = call_parameters.pop('connection_backend')
                call_parameters['backend_connection_info']['backend'] = {'backend': connection_backend.pop('backend') if 'backend' in connection_backend else None,
                                                                         'metadata': connection_backend.pop('metadata') if 'metadata' in connection_backend else None}
        # API client translation (cover "local backend" selection in GUI)
        if 'backend_connection_info' not in call_parameters:
            raise HttpNotAcceptableException(error_description='Invalid call_parameters passed',
                                             error='invalid_data')
        connection_info = call_parameters['backend_connection_info']
        connection_info_aa = call_parameters.get('backend_connection_info_aa')
        if connection_info['host'] == '' or (connection_info_aa is not None and connection_info_aa['host'] == ''):
            client = None
            for _client in request.client.user.clients:
                if _client.ovs_type == 'INTERNAL' and _client.grant_type == 'CLIENT_CREDENTIALS':
                    client = _client
            if client is None:
                raise HttpNotAcceptableException(error_description='Invalid call_parameters passed',
                                                 error='invalid_data')
            if connection_info['host'] == '':
                connection_info['username'] = client.client_id
                connection_info['password'] = client.client_secret
                connection_info['host'] = local_storagerouter.ip
                connection_info['port'] = 443
                connection_info['local'] = True
            if connection_info_aa is not None and connection_info_aa['host'] == '':
                connection_info_aa['username'] = client.client_id
                connection_info_aa['password'] = client.client_secret
                connection_info_aa['host'] = local_storagerouter.ip
                connection_info_aa['port'] = 443
                connection_info_aa['local'] = True
        # Finally, launching the add_vpool task
        return StorageRouterController.add_vpool.delay(call_parameters)

    @link()
    @log()
    @required_roles(['read', 'write', 'manage'])
    @return_task()
    @load(StorageRouter)
    def get_update_status(self, storagerouter):
        """
        Return available updates for framework, volumedriver, ...
        :param storagerouter: StoragerRouter to get the update information from
        :type storagerouter: StorageRouter
        """
        return StorageRouterController.get_update_status.delay(storagerouter.ip)

    @action()
    @log()
    @required_roles(['read', 'write', 'manage'])
    @return_task()
    @load(StorageRouter)
    def update_framework(self, storagerouter):
        """
        Initiate a task on the given StorageRouter to update the framework on ALL StorageRouters
        :param storagerouter: StoragerRouter to start the update on
        :type storagerouter: StorageRouter
        """
        return StorageRouterController.update_framework.delay(storagerouter.ip)

    @action()
    @log()
    @required_roles(['read', 'write', 'manage'])
    @return_task()
    @load(StorageRouter)
    def update_volumedriver(self, storagerouter):
        """
        Initiate a task on the given StorageRouter to update the volumedriver on ALL StorageRouters
        :param storagerouter: StoragerRouter to start the update on
        :type storagerouter: StorageRouter
        """
        return StorageRouterController.update_volumedriver.delay(storagerouter.ip)

    @action()
    @log()
    @required_roles(['read', 'write', 'manage'])
    @return_task()
    @load(StorageRouter)
    def configure_disk(self, storagerouter, disk_guid, offset, size, roles, partition_guid=None):
        """
        Configures a disk on a StorageRouter
        :param storagerouter: StoragerRouter on which to configure the disk
        :type storagerouter: StorageRouter
        :param disk_guid: The GUID of the Disk to configure
        :type disk_guid: str
        :param offset: The offset of the partition to configure
        :type offset: int
        :param size: The size of the partition to configure
        :type size: int
        :param roles: A list of all roles to be assigned
        :type roles: list
        :param partition_guid: The guid of the partition if applicable
        :type partition_guid: str
        """
        return StorageRouterController.configure_disk.s(
            storagerouter.guid, disk_guid, partition_guid, offset, size, roles
        ).apply_async(routing_key='sr.{0}'.format(storagerouter.machine_id))

    @action()
    @log()
    @required_roles(['read', 'write', 'manage'])
    @return_task()
    @load(StorageRouter)
    def rescan_disks(self, storagerouter):
        """
        Triggers a disk sync on the given storagerouter
        :param storagerouter: StoragerRouter on which to rescan all disks
        :type storagerouter: StorageRouter
        """
        return DiskController.sync_with_reality.delay(storagerouter.guid)

    @action()
    @log()
    @required_roles(['read', 'write', 'manage'])
    @return_task()
    @load(StorageRouter)
    def refresh_hardware(self, storagerouter):
        """
        Refreshes all hardware parameters
        :param storagerouter: StoragerRouter on which to refresh all hardware capabilities
        :type storagerouter: StorageRouter
        """
        return StorageRouterController.refresh_hardware.delay(storagerouter.guid)

    @action()
    @log()
    @required_roles(['read', 'write', 'manage'])
    @return_simple()
    @load(StorageRouter)
    def set_domains(self, storagerouter, domain_guids, recovery_domain_guids):
        """
        Configures the given domains to the StorageRouter.
        :param storagerouter: The StorageRouter to update
        :type storagerouter: StorageRouter
        :param domain_guids: A list of Domain guids
        :type domain_guids: list
        :param recovery_domain_guids: A list of Domain guids to set as recovery Domain
        :type recovery_domain_guids: list
        :return: None
        :rtype: None
        """
        change = False
        for junction in storagerouter.domains:
            if junction.backup is False:
                if junction.domain_guid not in domain_guids:
                    junction.delete()
                    change = True
                else:
                    domain_guids.remove(junction.domain_guid)
            else:
                if junction.domain_guid not in recovery_domain_guids:
                    junction.delete()
                    change = True
                else:
                    recovery_domain_guids.remove(junction.domain_guid)
        for domain_guid in domain_guids + recovery_domain_guids:
            junction = StorageRouterDomain()
            junction.domain = Domain(domain_guid)
            junction.backup = domain_guid in recovery_domain_guids
            junction.storagerouter = storagerouter
            junction.save()
            change = True

        # Schedule a task to run after 60 seconds, re-schedule task if another identical task gets triggered
        if change is True:
            cache = VolatileFactory.get_client()
            task_id_domain = cache.get(StorageRouterViewSet.DOMAIN_CHANGE_KEY)
            task_id_backup = cache.get(StorageRouterViewSet.RECOVERY_DOMAIN_CHANGE_KEY)
            if task_id_domain:
                revoke(task_id_domain)  # If key exists, task was already scheduled. If task is already running, the revoke message will be ignored
            if task_id_backup:
                revoke(task_id_backup)
            async_mds_result = MDSServiceController.mds_checkup.s().apply_async(countdown=60)
            async_dtl_result = VDiskController.dtl_checkup.s().apply_async(countdown=60)
            cache.set(StorageRouterViewSet.DOMAIN_CHANGE_KEY, async_mds_result.id, 600)  # Store the task id
            cache.set(StorageRouterViewSet.RECOVERY_DOMAIN_CHANGE_KEY, async_dtl_result.id, 600)  # Store the task id
            storagerouter.invalidate_dynamics(['regular_domains', 'recovery_domains'])<|MERGE_RESOLUTION|>--- conflicted
+++ resolved
@@ -100,22 +100,6 @@
     @log()
     @required_roles(['read', 'write', 'manage'])
     @return_task()
-<<<<<<< HEAD
-    @load(StorageRouter, max_version=1)
-    def move_away(self, storagerouter):
-        """
-        Marks all StorageDrivers of a given node offline. DO NOT USE ON RUNNING STORAGEROUTERS!
-        :param storagerouter: StorageRouter to move away
-        :type storagerouter: StorageRouter
-        """
-        return StorageDriverController.mark_offline.delay(storagerouter.guid)
-
-    @action()
-    @log()
-    @required_roles(['read', 'write', 'manage'])
-    @return_task()
-=======
->>>>>>> ee903614
     @load(StorageRouter)
     def mark_offline(self, storagerouter):
         """
@@ -125,26 +109,6 @@
         """
         return StorageDriverController.mark_offline.delay(storagerouter.guid)
 
-<<<<<<< HEAD
-    @link()
-    @log()
-    @required_roles(['read'])
-    @return_simple()
-    @load(StorageRouter, max_version=1)
-    def get_available_actions(self):
-        """
-        Gets a list of all available actions
-        :return: Actions that can be executed
-        :rtype: list
-        """
-        actions = []
-        storagerouters = StorageRouterList.get_storagerouters()
-        if len(storagerouters) > 1:
-            actions.append('MOVE_AWAY')
-        return actions
-
-=======
->>>>>>> ee903614
     @action()
     @log()
     @required_roles(['read'])
