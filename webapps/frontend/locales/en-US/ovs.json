--- conflicted
+++ resolved
@@ -724,10 +724,7 @@
         "logs": "&#xf02d;",
         "externallink": "&#xf08e;",
         "password": "&#xf084;",
-<<<<<<< HEAD
-        "vpools": "&#xf0c2;"
-=======
+        "vpools": "&#xf0c2;",
         "configuration": "&#xf013;"
->>>>>>> 778a216f
     }
 }