<!--
Copyright (C) 2016 iNuron NV

This file is part of Open vStorage Open Source Edition (OSE),
as available from

      http://www.openvstorage.org and
      http://www.openvstorage.com.

This file is free software; you can redistribute it and/or modify it
under the terms of the GNU Affero General Public License v3 (GNU AGPLv3)
as published by the Free Software Foundation, in version 3 as it comes
in the LICENSE.txt file of the Open vStorage OSE distribution.

Open vStorage is distributed in the hope that it will be useful,
but WITHOUT ANY WARRANTY of any kind.
-->
<section data-bind="with: vPool()">
    <ol class="breadcrumb">
        <li class="active" data-bind="text: name"></li>
    </ol>
    <div>
        <ul class="nav nav-tabs">
            <li class="active">
                <a href="#information" data-toggle="tab" >
                    <span class="fa" data-i18n="[html]ovs:icons.information"></span>
                    <span style="padding-left: 5px;" data-bind="text: name, visible: name() !== undefined"></span>
                </a>
            </li>
        </ul>
        <div class="tab-content">
            <div class="tab-pane active" id="information" style="padding: 15px;">
                <table style="width: 100%;">
                    <thead>
                        <tr>
                            <th data-i18n="ovs:vpools.statistics" colspan="2"></th>
                            <th data-i18n="ovs:vpools.backend" colspan="2"></th>
                            <th data-i18n="ovs:vpools.configuration" colspan="2"></th>
                        </tr>
                    </thead>
                    <tbody>
                        <tr>  <!-- row 1 -->
                            <td style="width: 12%;" data-i18n="ovs:generic.status"></td>
                            <td style="width: 20%;">
                                <div style="width: 14px; height: 14px;"
                                     data-bind="tooltip: 'ovs:generic.states.vpool.' + status(),
                                                status: {
                                                    colors: {
                                                        green: status() === 'RUNNING',
                                                        blue: status() === 'INSTALLING' || status() === 'EXTENDING' || status() === 'SHRINKING' || status() === 'DELETING',
                                                        red: status() === 'FAILURE'
                                                    },
                                                    defaultColor: 'lightgrey'
                                                }">
                                </div>
                            </td>
                            <td style="width: 12%;" data-i18n="ovs:generic.name"></td>
                            <td style="width: 29%;">
                                <!-- ko if: backendGuid() === null -->
                                    <span data-bind="text: backendName"></span>
                                <!-- /ko -->
                                <!-- ko if: backendGuid() !== null -->
                                    <a data-bind="attr: {
                                                      href: 'https://' + backendHost() + ':' + backendPort() + '/' + $root.shared.routing.loadHash('backend-alba-detail', { guid: backendGuid }),
                                                      target: (backendLocal() === true ? '' : '_blank')
                                                  }">
                                        <i class="fa fa-fw hand" data-i18n="[html]alba:icons.external_link" data-bind="visible: backendLocal() === false"></i> <span data-bind="text: backendName" class="hand"></span>
                                    </a>
                                <!-- /ko -->
                            <td data-i18n="ovs:vpools.sco_size"></td>
                            <td>
                                <span data-bind="lazyloader: { item: configuration, loadedObservable: 'loaded', undefinedLoading: false }">
                                    <span data-part="lazy-entry">
                                        <span data-bind="text: item().sco_size"></span>
                                        <span data-i18n="ovs:generic.units.mib"></span>
                                    </span>
                                </span>
                            </td>
                        </tr>
                        <tr>  <!-- row 2 -->
                            <td style="width: 12%;" data-i18n="ovs:generic.storeddata"></td>
                            <td style="width: 20%;"><span data-bind="text: storedData"></span></td>
                            <!-- ko if: backendPreset() === undefined -->
                                <td colspan="2" >&nbsp;</td>
                            <!-- /ko -->
                            <!-- ko if: backendPreset() !== undefined -->
                                <td data-i18n="ovs:vpools.preset"></td>
                                <td data-bind="text: backendPreset"></td>
                            <!-- /ko -->
                            <td data-i18n="ovs:vpools.cluster_size"></td>
                            <td>
                                <span data-bind="lazyloader: { item: configuration, loadedObservable: 'loaded', undefinedLoading: false }">
                                    <span data-part="lazy-entry">
                                        <span data-bind="text: item().cluster_size"></span>
                                        <span data-i18n="ovs:generic.units.kib"></span>
                                    </span>
                                </span>
                            </td>
                        </tr>
                        <tr>  <!-- row 3 -->
                            <td data-i18n="ovs:generic.iops"></td>
                            <td data-bind="text: iops"></td>
                            <td data-i18n="ovs:vpools.backend_login"></td>
                            <td data-bind="text: backendLogin() ? backendLogin() : '-'"></td>
                            <td data-i18n="ovs:vpools.volume_write_buffer"></td>
                            <td>
                                <span data-bind="lazyloader: { item: configuration, loadedObservable: 'loaded', undefinedLoading: false }">
                                    <span data-part="lazy-entry">
                                        <span data-bind="text: item().write_buffer"></span>
                                        <span data-i18n="ovs:generic.units.mib"></span>
                                    </span>
                                </span>
                            </td>
                        </tr>
                        <tr>  <!-- row 4 -->
                            <td data-i18n="ovs:generic.read_speed"></td>
                            <td data-bind="text: readSpeed"></td>
                            <td data-i18n="ovs:vpools.backend_connection"></td>
                            <td data-bind="text: backendConnection() ? backendConnection() : '-'"></td>
                            <td>
                                <span data-bind="lazyloader: { item: configuration, loadedObservable: 'loaded', undefinedLoading: false }">
                                    <span data-part="lazy-entry">
                                        <span data-bind="translate: 'ovs:vpools.' + (item().dtl_enabled === true ? 'dtl_mode' : 'dtl')"></span>
                                        <a data-bind="tooltip: 'ovs:storagedrivers.general.dtl_help_title'"
                                           class="hand fa noline"
                                           data-i18n="[html]ovs:icons.help"
                                           style="margin-left: 5px; color: blue;">
                                        </a>
                                    </span>
                                </span>
                            </td>
                            <td>
                                <span data-bind="lazyloader: { item: configuration, loadedObservable: 'loaded', undefinedLoading: false }">
                                    <span data-part="lazy-entry" data-bind="text: (item().dtl_enabled === true ? $.t('ovs:storagedrivers.general.dtl_modes.' + item().dtl_mode) : $.t('ovs:storagedrivers.general.dtl_modes.no_sync'))"></span>
                                </span>
                            </td>
                        </tr>
                        <tr>  <!-- row 5 -->
                            <td data-i18n="ovs:generic.write_speed"></td>
                            <td data-bind="text: writeSpeed"></td>
                            <td data-i18n="ovs:generic.read_speed"></td>
                            <td data-bind="text: backendReadSpeed"></td>
                            <td>
                                <span data-bind="lazyloader: { item: configuration, loadedObservable: 'loaded', undefinedLoading: false }">
                                    <span data-part="lazy-entry"
                                          data-i18n="ovs:vpools.dtl_transport"
                                          data-bind="visible: item().dtl_enabled === true"></span>
                                </span>
                            </td>
                            <td>
                                <span data-bind="lazyloader: { item: configuration, loadedObservable: 'loaded', undefinedLoading: false }">
                                    <span data-part="lazy-entry"
                                          data-bind="visible: item().dtl_enabled === true,
                                                     translate: 'ovs:storagedrivers.general.dtl_transport_modes.' + item().dtl_transport"></span>
                                </span>
                            </td>
                        </tr>
                        <tr>  <!-- row 6 -->
                            <td data-i18n="ovs:generic.nrofvdisks"></td>
                            <td data-bind="text: vDisks().length"></td>
                            <td data-i18n="ovs:generic.write_speed"></td>
                            <td data-bind="text: backendWriteSpeed"></td>
                            <td colspan="2" >&nbsp;</td>
                        </tr>
                    </tbody>
                </table>
            </div>
        </div>
    </div>
    <div>
        <ul class="nav nav-tabs">
            <li class="active"  data-bind="tooltip: 'ovs:generic.vdisks'">
                <a href="#vdisks" data-toggle="tab" class="fa" data-i18n="[html]ovs:icons.vdisks"></a>
            </li>
            <li data-bind="tooltip: 'ovs:generic.management', visible: $root.shared.user.roles().contains('manage')">
                <a href="#management" data-toggle="tab" class="fa" data-i18n="[html]ovs:icons.management"></a>
            </li>
        </ul>
        <div class="tab-content">
            <div class="tab-pane active" id="vdisks" style="padding: 15px;">
                <h4 data-i18n="ovs:vdisks.title"></h4>
                <div data-bind="pager: { loadData: $parent.loadVDisks, headers: $parent.vDiskHeaders, refreshInterval: 5000, controls: true }">
                    <table data-dummy="dummy">
                        <tr data-part="vitem" data-bind="attr: { id: 'vdisk_' + guid() }">
                            <td style="position: relative;">
                                <span data-bind="visible: loading()" style="position: absolute; top: 7px; left: -15px;">
                                   <i class="fa fa-spin" data-i18n="[html]ovs:icons.loading"></i>
                                </span>
                                <div data-bind="status: {
                                                    colors: {
                                                        green: liveStatus() === 'RUNNING',
                                                        orange: liveStatus() === 'NON-RUNNING',
                                                        red: liveStatus() === 'HALTED'
                                                    },
                                                    defaultColor: 'lightgrey'
                                                }, tooltip: 'ovs:generic.states.vdisk.' + liveStatus()"
                                     style="width: 14px; height: 14px;">
                                </div>
                            </td>
                            <td><a data-bind="html: loaded() ? (name() ? name() : '<i>name not set</i>') : '', attr: { href: $root.shared.routing.loadHash('vdisk-detail', { guid: guid }) }"></a></td>
                            <td><span data-bind="text: size"></span></td>
                            <td><span data-bind="text: liveStatus() === 'RUNNING' ? storedData : '-'"></span></td>
                            <td><span data-bind="text: liveStatus() === 'RUNNING' ? iops : '-'"></span></td>
                            <td><span data-bind="text: liveStatus() === 'RUNNING' ? readSpeed : '-'"></span></td>
                            <td><span data-bind="text: liveStatus() === 'RUNNING' ? writeSpeed : '-'"></span></td>
                            <td>
                                <div data-bind="status: {
                                                    colors: {
                                                        green: ['ok_standalone', 'ok_sync'].contains(dtlStatus()),
                                                        orange: ['catch_up', 'checkup_required'].contains(dtlStatus()),
                                                        red: dtlStatus() === 'degraded',
                                                        grey: dtlStatus() === 'disabled'
                                                    },
                                                    defaultColor: 'lightgrey'
                                                }, tooltip: 'ovs:generic.states.dtl.' + dtlStatus()"
                                     style="width: 14px; height: 14px;"></div>
                            </td>
                        </tr>
                    </table>
                </div>
            </div>
            <div class="tab-pane" id="management" style="padding: 15px;" data-bind="visible: $root.shared.user.roles().contains('manage')">
                <table class="table table-noborder" style="width: 100%;">
                    <tbody>
                        <tr>
                            <td style="width: 90px; vertical-align: middle; padding: 0 0 20px 0;">
                                <button id="btn.vpool.management" type="button" class="btn btn-lg" data-bind="enable: false">
                                    <span class="fa fa-1p5x" data-i18n="[html]ovs:icons.storagerouter_vpool_link"></span>
                                </button>
                            </td>
                            <td style="padding: 0 0 20px 0;">
                                <h4 data-i18n="ovs:vpools.detail.storagerouter_vpool_link"></h4>
                                <table class="table table-noborder table-hover table-condensed">
                                    <thead>
                                        <tr>
<<<<<<< HEAD
                                            <th data-i18n="ovs:generic.storagerouter"></th>
                                            <th data-i18n="ovs:vpools.proxies_amount"></th>
                                            <th data-i18n="ovs:vpools.global_write_buffer"></th>
                                            <th data-i18n="ovs:vpools.caching"></th>
                                            <th data-i18n="ovs:vpools.cache_quota"></th>
                                            <th data-i18n="ovs:vpools.accelerated_backend"></th>
                                            <th style="width: 70px;" data-i18n="ovs:generic.actions"></th>
=======
                                            <th><span data-i18n="ovs:generic.storagerouter"></span></th>
                                            <th><span data-i18n="ovs:vpools.proxies_amount"></span></th>
                                            <th><span data-i18n="ovs:vpools.global_write_buffer"></span></th>
                                            <th><span data-i18n="ovs:vpools.fragment_caching"></span></th>
                                            <th><span data-i18n="ovs:vpools.block_caching"></span></th>
                                            <th style="width: 70px;"><span data-i18n="ovs:generic.actions"></span></th>
>>>>>>> 73d0e6c8
                                        </tr>
                                    </thead>
                                    <tbody>
                                        <!-- ko foreach: $root.storageRouters() -->
                                            <tr>
                                                <td>
                                                    <a data-bind="attr: {href: $root.shared.routing.loadHash('storagerouter-detail', { guid: guid })}">
                                                        <span data-bind="text: name" class="hand"></span></a>
                                                </td>
                                                <!-- ko if: $root.srSDMap()[guid()] === undefined -->
                                                    <td data-i18n="ovs:generic.null"></td>
                                                    <td data-i18n="ovs:generic.null"></td>
                                                    <td data-i18n="ovs:generic.null"></td>
                                                    <td data-i18n="ovs:generic.null"></td>
                                                    <td data-i18n="ovs:generic.null"></td>
                                                    <td style="height:37px;">
                                                        <button type="button"
                                                            class="btn btn-mini btn-default hand"
                                                            data-bind="click: $root.addStorageRouter,
                                                                       tooltip: 'ovs:vpools.detail.extend',
                                                                       enable: !$root.vPool().rdmaEnabled() || ($root.vPool().rdmaEnabled() && rdmaCapable),
                                                                       attr: { id: 'button_add_' + guid()},
                                                                       visible: !$root.updatingStorageRouters()">
                                                            <span class="fa hand" data-i18n="[html]ovs:icons.add"></span>
                                                        </button>
                                                    </td>
                                                <!-- /ko -->
                                                <!-- ko if: $root.srSDMap()[guid()] !== undefined -->
<<<<<<< HEAD
                                                    <td data-bind="text: $root.srSDMap()[guid()].albaProxyGuids().length"></td>
                                                    <td data-bind="text: $root.srSDMap()[guid()].vpoolBackendInfo() === undefined ? '' : $root.formatBytes($root.srSDMap()[guid()].vpoolBackendInfo().global_write_buffer)"></td>
                                                    <td data-bind="translate: 'ovs:vpools.caching_types.' + $root.srSDMap()[guid()].caching()"></td>
                                                    <!-- ko if: $root.srSDMap()[guid()].vpoolBackendInfo() === undefined || $root.srSDMap()[guid()].vpoolBackendInfo().cache_quota === null -->
                                                        <td data-i18n="ovs:generic.null"></td>
                                                    <!-- /ko -->
                                                    <!-- ko if: $root.srSDMap()[guid()].vpoolBackendInfo() !== undefined && $root.srSDMap()[guid()].vpoolBackendInfo().cache_quota > 0 -->
                                                        <td data-bind="text: $root.formatBytes($root.srSDMap()[guid()].vpoolBackendInfo().cache_quota)"></td>
                                                    <!-- /ko -->
                                                    <!-- ko if: $root.srSDMap()[guid()].backendInfo() === undefined || $root.srSDMap()[guid()].backendInfo() === null -->
                                                        <td data-i18n="ovs:generic.null"></td>
                                                    <!-- /ko -->
                                                    <!-- ko if: $root.srSDMap()[guid()].backendInfo() !== undefined && $root.srSDMap()[guid()].backendInfo() !== null && $root.srSDMap()[guid()].backendInfo().backend_guid === null-->
                                                        <td>
=======
                                                    <td><span data-bind="text: $root.srSDMap()[guid()].albaProxyGuids().length"></span></td>
                                                    <td><span data-bind="text: $root.srSDMap()[guid()].vpoolBackendInfo() === undefined ? '' : $root.formatBytes($root.srSDMap()[guid()].vpoolBackendInfo().global_write_buffer)"></span></td>
                                                    <td>
                                                        <span data-bind="translate: 'ovs:vpools.caching_types.' + $root.srSDMap()[guid()].caching()"></span>
                                                        <!-- ko if: $root.srSDMap()[guid()].backendInfo() === undefined || $root.srSDMap()[guid()].backendInfo() === null -->
                                                            (<span data-i18n="ovs:generic.local"></span>)
                                                        <!-- /ko -->
                                                        <!-- ko if: $root.srSDMap()[guid()].backendInfo() !== undefined && $root.srSDMap()[guid()].backendInfo() !== null && $root.srSDMap()[guid()].backendInfo().backend_guid === null-->
                                                            <span data-i18n="ovs:generic.on"></span>
>>>>>>> 73d0e6c8
                                                            <span data-bind="text: $root.srSDMap()[guid()].backendInfo().name"></span>
                                                            (<span data-i18n="ovs:generic.preset"></span> &quot;<span data-bind="text: $root.srSDMap()[guid()].backendInfo().preset"></span>&quot;)
                                                        <!-- /ko -->
                                                        <!-- ko if: $root.srSDMap()[guid()].backendInfo() !== undefined && $root.srSDMap()[guid()].backendInfo() !== null && $root.srSDMap()[guid()].backendInfo().backend_guid !== null-->
                                                            <span data-i18n="ovs:generic.on"></span>
                                                            <a data-bind="attr: {
                                                                              href: 'https://' + $root.srSDMap()[guid()].connectionInfo().host + ':' + $root.srSDMap()[guid()].connectionInfo().port + '/' + $root.shared.routing.loadHash('backend-alba-detail', { guid: $root.srSDMap()[guid()].backendInfo().backend_guid }),
                                                                              target: ($root.srSDMap()[guid()].connectionInfo().local !== false ? '' : '_blank')
                                                                          }">
                                                                <i class="fa fa-fw hand" data-i18n="[html]alba:icons.external_link" data-bind="visible: $root.srSDMap()[guid()].connectionInfo().local === false"></i> <span data-bind="text: $root.srSDMap()[guid()].backendInfo().name" class="hand"></span>
                                                            </a>
                                                            (<span data-i18n="ovs:generic.preset"></span> &quot;<span data-bind="text: $root.srSDMap()[guid()].backendInfo().preset"></span>&quot;)
                                                        <!-- /ko -->
                                                    </td>
                                                    <td>
                                                        <span data-bind="translate: 'ovs:vpools.caching_types.' + $root.srSDMap()[guid()].blockCaching()"></span>
                                                        <!-- ko if: $root.srSDMap()[guid()].blockCacheBackendInfo() === undefined || $root.srSDMap()[guid()].blockCacheBackendInfo() === null -->
                                                            (<span data-i18n="ovs:generic.local"></span>)
                                                        <!-- /ko -->
                                                        <!-- ko if: $root.srSDMap()[guid()].blockCacheBackendInfo() !== undefined && $root.srSDMap()[guid()].blockCacheBackendInfo() !== null && $root.srSDMap()[guid()].blockCacheBackendInfo().backend_guid === null-->
                                                            <span data-i18n="ovs:generic.on"></span>
                                                            <span data-bind="text: $root.srSDMap()[guid()].blockCacheBackendInfo().name"></span>
                                                            (<span data-i18n="ovs:generic.preset"></span> &quot;<span data-bind="text: $root.srSDMap()[guid()].blockCacheBackendInfo().preset"></span>&quot;)
                                                        <!-- /ko -->
                                                        <!-- ko if: $root.srSDMap()[guid()].blockCacheBackendInfo() !== undefined && $root.srSDMap()[guid()].blockCacheBackendInfo() !== null && $root.srSDMap()[guid()].blockCacheBackendInfo().backend_guid !== null-->
                                                            <span data-i18n="ovs:generic.on"></span>
                                                            <a data-bind="attr: {
                                                                              href: 'https://' + $root.srSDMap()[guid()].blockCacheConnectionInfo().host + ':' + $root.srSDMap()[guid()].blockCacheConnectionInfo().port + '/' + $root.shared.routing.loadHash('backend-alba-detail', { guid: $root.srSDMap()[guid()].blockCacheBackendInfo().backend_guid }),
                                                                              target: ($root.srSDMap()[guid()].connectionInfo().local !== false ? '' : '_blank')
                                                                          }">
                                                                <i class="fa fa-fw hand" data-i18n="[html]alba:icons.external_link" data-bind="visible: $root.srSDMap()[guid()].blockCacheConnectionInfo().local === false"></i> <span data-bind="text: $root.srSDMap()[guid()].blockCacheBackendInfo().name" class="hand"></span>
                                                            </a>
                                                            (<span data-i18n="ovs:generic.preset"></span> &quot;<span data-bind="text: $root.srSDMap()[guid()].blockCacheBackendInfo().preset"></span>&quot;)
                                                        <!-- /ko -->
                                                    </td>
                                                    <td style="height:37px;">
                                                        <button type="button"
                                                                class="btn btn-mini btn-default hand"
                                                                data-bind="click: $root.refreshConfiguration,
                                                                           tooltip: 'ovs:vpools.detail.refresh_config',
                                                                           style: { color: $root.refreshList().contains(guid()) ? 'lightgrey' : '' },
                                                                           attr: { id: 'button_refresh_' + guid()},
                                                                           visible: $root.updatingStorageRouters() === false && $root.vPool().status() === 'RUNNING'">
                                                            <span class="fa hand" data-i18n="[html]ovs:icons.load"></span>
                                                        </button>
                                                        <button type="button"
                                                                class="btn btn-mini btn-default hand"
                                                                data-bind="click: $root.removeStorageRouter,
                                                                           tooltip: ($root.srSDMap()[guid()].canBeDeleted() === true) ? 'ovs:vpools.detail.remove' : 'ovs:wizards.shrink_vpool.confirm.cannot_remove',
                                                                           style: { color: ($root.srSDMap()[guid()].canBeDeleted() === false || $root.refreshList().length > 0) ? 'lightgrey' : '' },
                                                                           attr: { id: 'button_remove_' + guid()},
                                                                           visible: $root.updatingStorageRouters() === false && $root.vPool().status() === 'RUNNING'">
                                                            <span class="fa hand" data-i18n="[html]ovs:icons.delete"></span>
                                                        </button>
                                                    </td>
                                                <!-- /ko -->
                                            </tr>
                                        <!-- /ko -->
                                    </tbody>
                                </table>
                            </td>
                        </tr>
                    </tbody>
                </table>
            </div>
        </div>
    </div>
</section><|MERGE_RESOLUTION|>--- conflicted
+++ resolved
@@ -233,22 +233,13 @@
                                 <table class="table table-noborder table-hover table-condensed">
                                     <thead>
                                         <tr>
-<<<<<<< HEAD
                                             <th data-i18n="ovs:generic.storagerouter"></th>
                                             <th data-i18n="ovs:vpools.proxies_amount"></th>
                                             <th data-i18n="ovs:vpools.global_write_buffer"></th>
-                                            <th data-i18n="ovs:vpools.caching"></th>
                                             <th data-i18n="ovs:vpools.cache_quota"></th>
-                                            <th data-i18n="ovs:vpools.accelerated_backend"></th>
+                                            <th data-i18n="ovs:vpools.fragment_caching"></th>
+                                            <th data-i18n="ovs:vpools.block_caching"></th>
                                             <th style="width: 70px;" data-i18n="ovs:generic.actions"></th>
-=======
-                                            <th><span data-i18n="ovs:generic.storagerouter"></span></th>
-                                            <th><span data-i18n="ovs:vpools.proxies_amount"></span></th>
-                                            <th><span data-i18n="ovs:vpools.global_write_buffer"></span></th>
-                                            <th><span data-i18n="ovs:vpools.fragment_caching"></span></th>
-                                            <th><span data-i18n="ovs:vpools.block_caching"></span></th>
-                                            <th style="width: 70px;"><span data-i18n="ovs:generic.actions"></span></th>
->>>>>>> 73d0e6c8
                                         </tr>
                                     </thead>
                                     <tbody>
@@ -277,24 +268,16 @@
                                                     </td>
                                                 <!-- /ko -->
                                                 <!-- ko if: $root.srSDMap()[guid()] !== undefined -->
-<<<<<<< HEAD
-                                                    <td data-bind="text: $root.srSDMap()[guid()].albaProxyGuids().length"></td>
-                                                    <td data-bind="text: $root.srSDMap()[guid()].vpoolBackendInfo() === undefined ? '' : $root.formatBytes($root.srSDMap()[guid()].vpoolBackendInfo().global_write_buffer)"></td>
-                                                    <td data-bind="translate: 'ovs:vpools.caching_types.' + $root.srSDMap()[guid()].caching()"></td>
-                                                    <!-- ko if: $root.srSDMap()[guid()].vpoolBackendInfo() === undefined || $root.srSDMap()[guid()].vpoolBackendInfo().cache_quota === null -->
-                                                        <td data-i18n="ovs:generic.null"></td>
-                                                    <!-- /ko -->
-                                                    <!-- ko if: $root.srSDMap()[guid()].vpoolBackendInfo() !== undefined && $root.srSDMap()[guid()].vpoolBackendInfo().cache_quota > 0 -->
-                                                        <td data-bind="text: $root.formatBytes($root.srSDMap()[guid()].vpoolBackendInfo().cache_quota)"></td>
-                                                    <!-- /ko -->
-                                                    <!-- ko if: $root.srSDMap()[guid()].backendInfo() === undefined || $root.srSDMap()[guid()].backendInfo() === null -->
-                                                        <td data-i18n="ovs:generic.null"></td>
-                                                    <!-- /ko -->
-                                                    <!-- ko if: $root.srSDMap()[guid()].backendInfo() !== undefined && $root.srSDMap()[guid()].backendInfo() !== null && $root.srSDMap()[guid()].backendInfo().backend_guid === null-->
-                                                        <td>
-=======
                                                     <td><span data-bind="text: $root.srSDMap()[guid()].albaProxyGuids().length"></span></td>
                                                     <td><span data-bind="text: $root.srSDMap()[guid()].vpoolBackendInfo() === undefined ? '' : $root.formatBytes($root.srSDMap()[guid()].vpoolBackendInfo().global_write_buffer)"></span></td>
+                                                    <td>
+                                                        <!-- ko if: $root.srSDMap()[guid()].vpoolBackendInfo() === undefined || $root.srSDMap()[guid()].vpoolBackendInfo().cache_quota === null -->
+                                                            <span data-i18n="ovs:generic.null"></span>
+                                                        <!-- /ko -->
+                                                        <!-- ko if: $root.srSDMap()[guid()].vpoolBackendInfo() !== undefined && $root.srSDMap()[guid()].vpoolBackendInfo().cache_quota > 0 -->
+                                                            <span data-bind="text: $root.formatBytes($root.srSDMap()[guid()].vpoolBackendInfo().cache_quota)"></span>
+                                                        <!-- /ko -->
+                                                    </td>
                                                     <td>
                                                         <span data-bind="translate: 'ovs:vpools.caching_types.' + $root.srSDMap()[guid()].caching()"></span>
                                                         <!-- ko if: $root.srSDMap()[guid()].backendInfo() === undefined || $root.srSDMap()[guid()].backendInfo() === null -->
@@ -302,7 +285,6 @@
                                                         <!-- /ko -->
                                                         <!-- ko if: $root.srSDMap()[guid()].backendInfo() !== undefined && $root.srSDMap()[guid()].backendInfo() !== null && $root.srSDMap()[guid()].backendInfo().backend_guid === null-->
                                                             <span data-i18n="ovs:generic.on"></span>
->>>>>>> 73d0e6c8
                                                             <span data-bind="text: $root.srSDMap()[guid()].backendInfo().name"></span>
                                                             (<span data-i18n="ovs:generic.preset"></span> &quot;<span data-bind="text: $root.srSDMap()[guid()].backendInfo().preset"></span>&quot;)
                                                         <!-- /ko -->
