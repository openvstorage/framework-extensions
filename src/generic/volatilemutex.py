--- conflicted
+++ resolved
@@ -17,15 +17,9 @@
 """
 Volatile mutex module
 """
-<<<<<<< HEAD
 
 import time
-=======
-import time
 from ovs_extensions.log.logger import Logger
-
-logger = Logger('extensions')
->>>>>>> 2ed6b147
 
 
 class NoLockAvailableException(Exception):
@@ -49,7 +43,7 @@
         self.name = name
         self._wait = wait
         self._start = 0
-        self._logger = None  # Instantiated by classes inheriting this class
+        self._logger = Logger('extensions')  # Instantiated by classes inheriting this class
         self._has_lock = False
         self._volatile = self._get_volatile_client()
 
