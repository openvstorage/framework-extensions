# Copyright (C) 2016 iNuron NV
#
# This file is part of Open vStorage Open Source Edition (OSE),
# as available from
#
#      http://www.openvstorage.org and
#      http://www.openvstorage.com.
#
# This file is free software; you can redistribute it and/or modify it
# under the terms of the GNU Affero General Public License v3 (GNU AGPLv3)
# as published by the Free Software Foundation, in version 3 as it comes
# in the LICENSE.txt file of the Open vStorage OSE distribution.
#
# Open vStorage is distributed in the hope that it will be useful,
# but WITHOUT ANY WARRANTY of any kind.

"""
Upstart module
"""

import os
import re
import time
from ConfigParser import ConfigParser
from subprocess import CalledProcessError, check_output
from .base import ServiceAbstract
from ovs_extensions.generic.toolbox import ExtensionsToolbox


class Upstart(ServiceAbstract):
    """
    Contains all logic related to Upstart services
    """
    SERVICE_DIR = os.path.join(os.path.sep, 'etc', 'init')
    SERVICE_SUFFIX = '.conf'
    # Contains the Systems services. Differ from /etc/init
    SYSTEM_SERVICE_DIR = os.path.join(os.path.sep, 'etc', 'init.d')

    def _get_name(self, name, client, path=None, log=True):
        """
        Make sure that for e.g. 'ovs-workers' the given service name can be either 'ovs-workers' as just 'workers'
        """
        if self._service_exists(name, client, path):
            return name
        if client.file_exists('/etc/init.d/{0}'.format(name)):
            return name
        name = 'ovs-{0}'.format(name)
        if self._service_exists(name, client, path):
            return name
        if log is True:
            self._logger.info('Service {0} could not be found.'.format(name))
        raise ValueError('Service {0} could not be found.'.format(name))

    def add_service(self, name, client, params=None, target_name=None, startup_dependency=None, delay_registration=False, path=None):
        """
        Add a service
        :param name: Template name of the service to add
        :type name: str
        :param client: Client on which to add the service
        :type client: ovs_extensions.generic.sshclient.SSHClient
        :param params: Additional information about the service
        :type params: dict or None
        :param target_name: Overrule default name of the service with this name
        :type target_name: str or None
        :param startup_dependency: Additional startup dependency
        :type startup_dependency: str or None
        :param delay_registration: Register the service parameters in the config management right away or not
        :type delay_registration: bool
        :param path: path to add the service to
        :type path: str
        :return: Parameters used by the service
        :rtype: dict
        """
        if params is None:
            params = {}
        if path is None:
            path = self._config_template_dir.format('upstart')
        else:
            path = path.format('upstart')
        service_name = self._get_name(name, client, path)

        template_file = '{0}/{1}.service'.format(path, service_name)

        if not client.file_exists(template_file):
            # Given template doesn't exist so we are probably using system init scripts
            return

        if target_name is not None:
            service_name = target_name

        params.update({'SERVICE_NAME': ExtensionsToolbox.remove_prefix(service_name, 'ovs-'),
                       'RUN_FILE_DIR': self._run_file_dir,
                       'STARTUP_DEPENDENCY': '' if startup_dependency is None else 'started {0}'.format(startup_dependency)})
        template_content = client.file_read(template_file)
        for key, value in params.iteritems():
            template_content = template_content.replace('<{0}>'.format(key), str(value))
        client.file_write('/etc/init/{0}.conf'.format(service_name), template_content)

        if delay_registration is False:
            self.register_service(service_metadata=params, node_name=self._system.get_my_machine_id(client))
        return params

    def get_service_status(self, name, client):
        """
        Retrieve the status of a service
        :param name: Name of the service to retrieve the status of
        :type name: str
        :param client: Client on which to retrieve the status
        :type client: ovs_extensions.generic.sshclient.SSHClient
        :return: The status of the service
        :rtype: str
        """
        try:
            name = self._get_name(name, client)
            output = client.run(['service', name, 'status'], allow_nonzero=True)
            # Special cases (especially old SysV ones)
            if 'rabbitmq' in name:
                status = re.search('\{pid,\d+?\}', output) is not None
                if status is True:
                    return 'active'
                return 'inactive'
            # Normal cases - or if the above code didn't yield an outcome
            if 'start/running' in output or 'is running' in output:
                return 'active'
            if 'stop' in output or 'not running' in output:
                return 'inactive'
            return output
        except CalledProcessError as ex:
            self._logger.exception('Get {0}.service status failed: {1}'.format(name, ex))
            raise Exception('Retrieving status for service "{0}" failed'.format(name))

    def start_service(self, name, client, timeout=5):
        """
        Start a service
        :param name: Name of the service to start
        :type name: str
        :param client: Client on which to start the service
        :type client: ovs_extensions.generic.sshclient.SSHClient
        :param timeout: Timeout within to verify the service status (in seconds)
        :type timeout: int
        :return: None
        :rtype: NoneType
        """
        if self.get_service_status(name, client) == 'active':
            return

        name = self._get_name(name, client)
        timeout = timeout if timeout > 0 else 5
        try:
            client.run(['service', name, 'start'])
            counter = 0
            while counter < timeout * 4:
                if self.get_service_status(name=name, client=client) == 'active':
                    return
                time.sleep(0.25)
                counter += 1
        except CalledProcessError as cpe:
            self._logger.exception('Start {0} failed, {1}'.format(name, cpe.output))
            raise
        raise RuntimeError('Did not manage to start service {0} on node with IP {1}'.format(name, client.ip))

    def stop_service(self, name, client, timeout=5):
        """
        Stop a service
        :param name: Name of the service to stop
        :type name: str
        :param client: Client on which to stop the service
        :type client: ovs_extensions.generic.sshclient.SSHClient
        :param timeout: Timeout within to verify the service status (in seconds)
        :type timeout: int
        :return: None
        :rtype: NoneType
        """
        if self.get_service_status(name, client) == 'inactive':
            return

        name = self._get_name(name, client)
        timeout = timeout if timeout > 0 else 5
        try:
            client.run(['service', name, 'stop'])
            counter = 0
            while counter < timeout * 4:
                if self.get_service_status(name=name, client=client) == 'inactive':
                    return
                time.sleep(0.25)
                counter += 1
        except CalledProcessError as cpe:
            self._logger.exception('Stop {0} failed, {1}'.format(name, cpe.output))
            raise
        raise RuntimeError('Did not manage to stop service {0} on node with IP {1}'.format(name, client.ip))

    def restart_service(self, name, client, timeout=5):
        """
        Restart a service
        :param name: Name of the service to restart
        :type name: str
        :param client: Client on which to restart the service
        :type client: ovs_extensions.generic.sshclient.SSHClient
        :param timeout: Timeout within to verify the service status (in seconds)
        :type timeout: int
        :return: None
        :rtype: NoneType
        """
        self.stop_service(name, client, timeout)
        self.start_service(name, client, timeout)

    def get_service_pid(self, name, client):
        """
        Retrieve the PID of a service
        :param name: Name of the service to retrieve the PID for
        :type name: str
        :param client: Client on which to retrieve the PID for the service
        :type client: ovs_extensions.generic.sshclient.SSHClient
        :return: The PID of the service or 0 if no PID found
        :rtype: int
        """
        name = self._get_name(name, client)
        if self.get_service_status(name, client) == 'active':
            output = client.run(['service', name, 'status'])
            if output:
                # Special cases (especially old SysV ones)
                if 'rabbitmq' in name:
                    match = re.search('\{pid,(?P<pid>\d+?)\}', output)
                else:
                    # Normal cases - or if the above code didn't yield an outcome
                    match = re.search('start/running, process (?P<pid>\d+)', output)
                if match is not None:
                    match_groups = match.groupdict()
                    if 'pid' in match_groups:
                        return match_groups['pid']
        return -1

    @classmethod
    def list_services(cls, client, add_status_info=False):
        """
        List all created services on a system
        :param client: Client on which to list all the services
        :type client: ovs_extensions.generic.sshclient.SSHClient
        :param add_status_info: Add status information of service in the output
        :type add_status_info: bool
        :return: List of all services which have been created at some point
        :rtype: generator
        """
        _ = add_status_info
        for filename in client.dir_list('/etc/init'):
            if filename.endswith('.conf'):
                yield filename.replace('.conf', '')

    @classmethod
    def monitor_services(cls):
        """
        Monitor the local OVS services
        :return: None
        :rtype: NoneType
        """
        try:
            previous_output = None
            while True:
                # Gather service states
                running_services = {}
                non_running_services = {}
                longest_service_name = 0
                for service_info in check_output('initctl list', shell=True).splitlines():
                    if not service_info.startswith('ovs-'):
                        continue
                    service_info = service_info.split(',')[0].strip()
                    service_name = service_info.split()[0].strip()
                    service_state = service_info.split()[1].strip()
                    if service_state == "start/running":
                        running_services[service_name] = service_state
                    else:
                        non_running_services[service_name] = service_state

                    if len(service_name) > longest_service_name:
                        longest_service_name = len(service_name)

                # Put service states in list
                output = ['OVS running processes',
                          '=====================\n']
                for service_name in sorted(running_services, key=lambda service: ExtensionsToolbox.advanced_sort(service, '_')):
                    output.append('{0} {1} {2}'.format(service_name, ' ' * (longest_service_name - len(service_name)), running_services[service_name]))

                output.extend(['\n\nOVS non-running processes',
                               '=========================\n'])
                for service_name in sorted(non_running_services, key=lambda service: ExtensionsToolbox.advanced_sort(service, '_')):
                    output.append('{0} {1} {2}'.format(service_name, ' ' * (longest_service_name - len(service_name)), non_running_services[service_name]))

                # Print service states (only if changes)
                if previous_output != output:
                    print '\x1b[2J\x1b[H'
                    for line in output:
                        print line
                    previous_output = list(output)
                time.sleep(1)
        except KeyboardInterrupt:
            pass

    @staticmethod
    def get_config_parser():
        # type: () -> ConfigParser
        """
<<<<<<< HEAD
        rabbitmq_running = False
        rabbitmq_pid_ctl = -1
        rabbitmq_pid_sm = -1
        output = client.run(['rabbitmqctl', 'status'], allow_nonzero=True)
        if output:
            match = re.search('\{pid,(?P<pid>\d+?)\}', output)
            if match is not None:
                match_groups = match.groupdict()
                if 'pid' in match_groups:
                    rabbitmq_running = True
                    rabbitmq_pid_ctl = match_groups['pid']

        if self.has_service('rabbitmq-server', client) and self.get_service_status('rabbitmq-server', client) == 'active':
            rabbitmq_running = True
            rabbitmq_pid_sm = self.get_service_pid('rabbitmq-server', client)

        same_process = rabbitmq_pid_ctl == rabbitmq_pid_sm
        self._logger.debug('Rabbitmq is reported {0}running, pids: {1} and {2}'.format('' if rabbitmq_running else 'not ',
                                                                                       rabbitmq_pid_ctl,
                                                                                       rabbitmq_pid_sm))
        return rabbitmq_running, same_process

    def extract_from_service_file(self, name, client, entries=None):
        """
        Extract an entry, multiple entries or the entire service file content for a service
        :param name: Name of the service
        :type name: str
        :param client: Client on which to extract something from the service file
        :type client: ovs_extensions.generic.sshclient.SSHClient
        :param entries: Entries to extract
        :type entries: list
        :return: The requested entry information or entire service file content if entry=None
        :rtype: list
        """
        if self.has_service(name=name, client=client) is False:
            return []

        try:
            name = self._get_name(name=name, client=client)
            contents = client.file_read('/etc/init/{0}.conf'.format(name)).splitlines()
        except Exception:
            self._logger.exception('Failure to retrieve contents for service {0} on node with IP {1}'.format(name, client.ip))
            return []

        if entries is None:
            return contents

        return_value = []
        for line in contents:
            for entry in entries:
                if entry in line:
                    return_value.append(line)
        return return_value

    def get_service_fd(self, name, client):
        raise NotImplementedError('Get_service_fd has not yet been implemented')

    def get_service_start_time(self, name, client):
        """
        Retrieves the start time of the service
        :param name: Name of the service to retrieve the PID for
        :type name: str
        :param client: Client on which to retrieve the PID for the service
        :type client: ovs_extensions.generic.sshclient.SSHClient
        :raises ValueError when no PID could be found for the given process
        :return: A string representing the datetime of when the service was started eg Mon Jan 1 3:30:00 2018
        :rtype: str
=======
        Retrieve the config parser for the implementation type
        :return: A config parser instance
        :rtype: ConfigParser
>>>>>>> 0312eedd
        """
        raise NotImplementedError('No config parser for upstart. Use the `extract_from_service_file` instead or implement the config parser.')<|MERGE_RESOLUTION|>--- conflicted
+++ resolved
@@ -299,78 +299,8 @@
     def get_config_parser():
         # type: () -> ConfigParser
         """
-<<<<<<< HEAD
-        rabbitmq_running = False
-        rabbitmq_pid_ctl = -1
-        rabbitmq_pid_sm = -1
-        output = client.run(['rabbitmqctl', 'status'], allow_nonzero=True)
-        if output:
-            match = re.search('\{pid,(?P<pid>\d+?)\}', output)
-            if match is not None:
-                match_groups = match.groupdict()
-                if 'pid' in match_groups:
-                    rabbitmq_running = True
-                    rabbitmq_pid_ctl = match_groups['pid']
-
-        if self.has_service('rabbitmq-server', client) and self.get_service_status('rabbitmq-server', client) == 'active':
-            rabbitmq_running = True
-            rabbitmq_pid_sm = self.get_service_pid('rabbitmq-server', client)
-
-        same_process = rabbitmq_pid_ctl == rabbitmq_pid_sm
-        self._logger.debug('Rabbitmq is reported {0}running, pids: {1} and {2}'.format('' if rabbitmq_running else 'not ',
-                                                                                       rabbitmq_pid_ctl,
-                                                                                       rabbitmq_pid_sm))
-        return rabbitmq_running, same_process
-
-    def extract_from_service_file(self, name, client, entries=None):
-        """
-        Extract an entry, multiple entries or the entire service file content for a service
-        :param name: Name of the service
-        :type name: str
-        :param client: Client on which to extract something from the service file
-        :type client: ovs_extensions.generic.sshclient.SSHClient
-        :param entries: Entries to extract
-        :type entries: list
-        :return: The requested entry information or entire service file content if entry=None
-        :rtype: list
-        """
-        if self.has_service(name=name, client=client) is False:
-            return []
-
-        try:
-            name = self._get_name(name=name, client=client)
-            contents = client.file_read('/etc/init/{0}.conf'.format(name)).splitlines()
-        except Exception:
-            self._logger.exception('Failure to retrieve contents for service {0} on node with IP {1}'.format(name, client.ip))
-            return []
-
-        if entries is None:
-            return contents
-
-        return_value = []
-        for line in contents:
-            for entry in entries:
-                if entry in line:
-                    return_value.append(line)
-        return return_value
-
-    def get_service_fd(self, name, client):
-        raise NotImplementedError('Get_service_fd has not yet been implemented')
-
-    def get_service_start_time(self, name, client):
-        """
-        Retrieves the start time of the service
-        :param name: Name of the service to retrieve the PID for
-        :type name: str
-        :param client: Client on which to retrieve the PID for the service
-        :type client: ovs_extensions.generic.sshclient.SSHClient
-        :raises ValueError when no PID could be found for the given process
-        :return: A string representing the datetime of when the service was started eg Mon Jan 1 3:30:00 2018
-        :rtype: str
-=======
         Retrieve the config parser for the implementation type
         :return: A config parser instance
         :rtype: ConfigParser
->>>>>>> 0312eedd
         """
         raise NotImplementedError('No config parser for upstart. Use the `extract_from_service_file` instead or implement the config parser.')