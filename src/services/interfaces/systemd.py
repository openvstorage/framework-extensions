--- conflicted
+++ resolved
@@ -340,15 +340,9 @@
         except KeyboardInterrupt:
             pass
 
-<<<<<<< HEAD
-
-    def register_service(self, node_name, service_metadata):
-        # type: (str, Dict[str, Union[str, int]]) -> None
-=======
     @staticmethod
     def get_config_parser():
         # type: () -> ConfigParser
->>>>>>> 0dae6e33
         """
         Retrieve the config parser for the implementation type
         :return: A config parser instance
