--- conflicted
+++ resolved
@@ -496,7 +496,6 @@
                     return_value.append(line)
         return return_value
 
-<<<<<<< HEAD
     def get_service_fd(self, name, client):
         """
         Returns the open file descriptors for a service that is running
@@ -508,7 +507,7 @@
         pid = self.get_service_pid(name, client)
         file_descriptors = client.run(['lsof',  '-i', '-a', '-p', pid])
         return file_descriptors.split('\n')[1:]
-=======
+
     def get_service_start_time(self, name, client):
         """
         Retrieves the start time of the service
@@ -523,5 +522,4 @@
         pid = self.get_service_pid(name, client)
         if pid in [0, -1]:
             raise ValueError('No PID could be found for service {0} on node with IP {1}'.format(name, client.ip))
-        return client.run(['ps', '-o', 'lstart', '-p', pid]).strip().splitlines()[-1]
->>>>>>> 30f6754a
+        return client.run(['ps', '-o', 'lstart', '-p', pid]).strip().splitlines()[-1]