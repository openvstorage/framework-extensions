--- conflicted
+++ resolved
@@ -19,11 +19,8 @@
 """
 
 import os
-<<<<<<< HEAD
 import time
 from distutils.version import LooseVersion
-=======
->>>>>>> 06a94447
 from subprocess import check_output
 from ovs_extensions.log.logger import Logger
 from ovs_extensions.services.interfaces.systemd import Systemd
@@ -99,8 +96,7 @@
 
     @classmethod
     def _get_logger_instance(cls):
-<<<<<<< HEAD
-        raise NotImplementedError()
+         return Logger('extensions-services')
 
     @classmethod
     def change_service_state(cls, client, name, state, logger=None):
@@ -232,7 +228,4 @@
                     service_manager.stop_service(name=service_name, client=client)
                     service_manager.remove_service(name=service_name, client=client)
                     client.file_delete(filenames=[file_name])
-                    break
-=======
-        return Logger('extensions-services')
->>>>>>> 06a94447
+                    break