--- conflicted
+++ resolved
@@ -23,24 +23,17 @@
 import logging
 from distutils.version import LooseVersion
 from subprocess import check_output
-<<<<<<< HEAD
-from ovs_extensions.constants import is_unittest_mode
-from ovs_extensions.services.interfaces.systemd import Systemd
-from ovs_extensions.services.interfaces.upstart import Upstart
-from ovs_extensions.services.mockups.systemd import SystemdMock
-=======
 from .interfaces.base import ServiceAbstract
 from .interfaces.systemd import Systemd
 from .interfaces.upstart import Upstart
 from .mockups.systemd import SystemdMock
-from ovs_extensions.log.logger import Logger
+from ovs_extensions.constants import is_unittest_mode
 
 
 INIT = 'init'
 UPSTART = 'upstart'
 SYSTEMD = 'systemd'
 MOCK = 'mock'
->>>>>>> 0dae6e33
 
 
 class ServiceFactory(object):
@@ -72,7 +65,7 @@
         """
         Gets the service manager type
         """
-        if os.environ.get('RUNNING_UNITTESTS') == 'True':
+        if is_unittest_mode():
             return MOCK
 
         init_info = check_output(['cat', '/proc/1/comm'])
@@ -90,24 +83,10 @@
         """
         Returns a service manager
         """
-<<<<<<< HEAD
-        if not hasattr(cls, 'manager') or cls.manager is None:
-            implementation_class = None
-            if is_unittest_mode():
-                implementation_class = SystemdMock
-            else:
-                service_type = cls.get_service_type()
-                if service_type == 'upstart':
-                    implementation_class = Upstart
-                elif service_type == 'systemd':
-                    implementation_class = Systemd
-            if implementation_class is not None:
-=======
         if cls.manager is None:
             service_type = cls.get_service_type()
             implementation_class = cls.TYPE_IMPLEMENTATION_MAP.get(service_type)
             if implementation_class:
->>>>>>> 0dae6e33
                 cls.manager = implementation_class(system=cls._get_system(),
                                                    logger=cls._get_logger_instance(),
                                                    configuration=cls._get_configuration(),
@@ -130,11 +109,7 @@
 
     @classmethod
     def _get_logger_instance(cls):
-<<<<<<< HEAD
         return logging.getLogger(__name__)
-=======
-        return Logger('extensions-services')
->>>>>>> 0dae6e33
 
     @classmethod
     def change_service_state(cls, client, name, state, logger=None):
