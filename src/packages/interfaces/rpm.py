# Copyright (C) 2016 iNuron NV
#
# This file is part of Open vStorage Open Source Edition (OSE),
# as available from
#
#      http://www.openvstorage.org and
#      http://www.openvstorage.com.
#
# This file is free software; you can redistribute it and/or modify it
# under the terms of the GNU Affero General Public License v3 (GNU AGPLv3)
# as published by the Free Software Foundation, in version 3 as it comes
# in the LICENSE.txt file of the Open vStorage OSE distribution.
#
# Open vStorage is distributed in the hope that it will be useful,
# but WITHOUT ANY WARRANTY of any kind.

"""
Rpm Package module
"""

import time
import collections
from distutils.version import LooseVersion
from subprocess import check_output, CalledProcessError
from .base import PackageManagerBase


class RpmPackage(PackageManagerBase):
    """
    Contains all logic related to RPM packages (used in e.g. CentOS)
    """
    PACKAGES_VOLUMEDRIVER = ['volumedriver-no-dedup-base', 'volumedriver-no-dedup-server',
                             'volumedriver-ee-base', 'volumedriver-ee-no-server']

<<<<<<< HEAD
    def __init__(self, package_info):
        self.package_info = package_info
=======
    # @todo same todo applies as in the base manager
    VERSION_PACKAGE_MAPPING = {'alba': PackageManagerBase.PACKAGES_ALBA,
                               'arakoon': PackageManagerBase.PACKAGES_ARAKOON,
                               'storagedriver': PACKAGES_VOLUMEDRIVER}
>>>>>>> 0312eedd

    @staticmethod
    def get_release_name(client=None):
        """
        Get the release name based on the name of the repository
        :param client: Client on which to check the release name
        :type client: ovs_extensions.generic.sshclient.SSHClient
        :return: Release name
        :rtype: str
        """
        command = "cat /etc/yum.repos.d/ovs.repo | grep url | awk -F/ '{print $NF}'"
        if client is None:
            output = check_output(command, shell=True).strip()
        else:
            output = client.run(command, allow_insecure=True).strip()
        return output.replace('-', ' ').title()

    def get_installed_versions(self, client=None, package_names=None):
        """
        Retrieve currently installed versions of all packages
        :param client: Client on which to check the installed versions
        :type client: SSHClient
        :param package_names: Name of the packages to check
        :type package_names: list
        :return: Package installed versions
        :rtype: dict
        """
        versions = collections.OrderedDict()
        if package_names is None:
            package_names = set()
            for names in self.package_info['names'].itervalues():
                package_names = package_names.union(names)
        for package_name in sorted(package_names):
            command = "yum info '{0}' | grep Version | cut -d ':' -f 2 || true".format(package_name.replace(r"'", r"'\''"))
            if client is None:
                version_info = check_output(command, shell=True).strip()
            else:
                version_info = client.run(command, allow_insecure=True).strip()
            if version_info and 'No matching Packages to list' not in version_info:
                versions[package_name] = LooseVersion(version_info)
        return versions

    @classmethod
    def get_candidate_versions(cls, client, package_names):
        """
        Retrieve the versions candidate for installation of all packages
        :param client: Root client on which to check the candidate versions
        :type client: SSHClient
        :param package_names: Name of the packages to check
        :type package_names: list
        :return: Package candidate versions
        :rtype: dict
        """
<<<<<<< HEAD
        RpmPackage.update(client=client)
        versions = collections.OrderedDict()
        for package_name in sorted(package_names):
=======
        cls.update(client=client)
        versions = {}
        for package_name in package_names:
>>>>>>> 0312eedd
            installed = None
            candidate = None
            versions[package_name] = ''
            try:
                for line in client.run(['yum', 'list', package_name]).splitlines():
                    if line.startswith(package_name):
                        version = line.split()
                        if len(version) > 1:
                            if installed is None:
                                candidate = version[1]
                            else:
                                candidate = version[1]
                versions[package_name] = LooseVersion(candidate) if candidate else ''
            except CalledProcessError:
                pass
        return versions

<<<<<<< HEAD
    def get_binary_versions(self, client, package_names=None):
        """
        Retrieve the versions for the binaries related to the package_names
        :param client: Root client on which to retrieve the binary versions
        :type client: ovs_extensions.generic.sshclient.SSHClient
        :param package_names: Names of the packages
        :type package_names: list
        :return: Binary versions
        :rtype: dict
        """
        if package_names is None:
            package_names = set()
            for names in self.package_info['binaries'].itervalues():
                package_names = package_names.union(names)

        versions = collections.OrderedDict()
        version_commands = self.package_info['version_commands']
        for package_name in sorted(package_names):
            if package_name not in version_commands:
                raise ValueError('Only the following packages in the OpenvStorage repository have a binary file: "{0}"'.format('", "'.join(sorted(version_commands.keys()))))
            versions[package_name] = LooseVersion(client.run(version_commands[package_name], allow_insecure=True))
        return versions

    @staticmethod
    def install(package_name, client):
=======
    def install(self, package_name, client):
>>>>>>> 0312eedd
        """
        Install the specified package
        :param package_name: Name of the package to install
        :type package_name: str
        :param client: Root client on which to execute the installation of the package
        :type client: SSHClient
        :return: None
        """
        self.validate_client(client, 'Only the "root" user can install packages')

        counter = 0
        max_counter = 3
        while counter < max_counter:
            try:
                client.run(['yum', 'update', '-y', package_name])
                break
            except CalledProcessError as cpe:
                # Retry 3 times if fail
                if counter == max_counter:
                    self._logger.error('Install {0} failed. Error: {1}'.format(package_name, cpe.output))
                    raise cpe
            except Exception as ex:
                raise ex
            counter += 1
            time.sleep(1)

    @classmethod
    def update(cls, client):
        """
        Run the 'yum check-update' command on the specified node to update the package information
        :param client: Root client on which to update the package information
        :type client: SSHClient
        :return: None
        """
        cls.validate_client(client, 'Only the "root" user can update packages')

        try:
            client.run(['yum', 'check-update'])
        except CalledProcessError as cpe:
            # Returns exit value of 100 if there are packages available for an update
            if cpe.returncode != 100:
                cls._logger.error('Update failed. Error: {0}'.format(cpe.output))
                raise cpe<|MERGE_RESOLUTION|>--- conflicted
+++ resolved
@@ -32,16 +32,8 @@
     PACKAGES_VOLUMEDRIVER = ['volumedriver-no-dedup-base', 'volumedriver-no-dedup-server',
                              'volumedriver-ee-base', 'volumedriver-ee-no-server']
 
-<<<<<<< HEAD
     def __init__(self, package_info):
         self.package_info = package_info
-=======
-    # @todo same todo applies as in the base manager
-    VERSION_PACKAGE_MAPPING = {'alba': PackageManagerBase.PACKAGES_ALBA,
-                               'arakoon': PackageManagerBase.PACKAGES_ARAKOON,
-                               'storagedriver': PACKAGES_VOLUMEDRIVER}
->>>>>>> 0312eedd
-
     @staticmethod
     def get_release_name(client=None):
         """
@@ -94,15 +86,9 @@
         :return: Package candidate versions
         :rtype: dict
         """
-<<<<<<< HEAD
-        RpmPackage.update(client=client)
+        cls.update(client=client)
         versions = collections.OrderedDict()
         for package_name in sorted(package_names):
-=======
-        cls.update(client=client)
-        versions = {}
-        for package_name in package_names:
->>>>>>> 0312eedd
             installed = None
             candidate = None
             versions[package_name] = ''
@@ -120,35 +106,7 @@
                 pass
         return versions
 
-<<<<<<< HEAD
-    def get_binary_versions(self, client, package_names=None):
-        """
-        Retrieve the versions for the binaries related to the package_names
-        :param client: Root client on which to retrieve the binary versions
-        :type client: ovs_extensions.generic.sshclient.SSHClient
-        :param package_names: Names of the packages
-        :type package_names: list
-        :return: Binary versions
-        :rtype: dict
-        """
-        if package_names is None:
-            package_names = set()
-            for names in self.package_info['binaries'].itervalues():
-                package_names = package_names.union(names)
-
-        versions = collections.OrderedDict()
-        version_commands = self.package_info['version_commands']
-        for package_name in sorted(package_names):
-            if package_name not in version_commands:
-                raise ValueError('Only the following packages in the OpenvStorage repository have a binary file: "{0}"'.format('", "'.join(sorted(version_commands.keys()))))
-            versions[package_name] = LooseVersion(client.run(version_commands[package_name], allow_insecure=True))
-        return versions
-
-    @staticmethod
-    def install(package_name, client):
-=======
     def install(self, package_name, client):
->>>>>>> 0312eedd
         """
         Install the specified package
         :param package_name: Name of the package to install
