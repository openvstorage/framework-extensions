--- conflicted
+++ resolved
@@ -642,11 +642,7 @@
         :param vpool: vPool to retrieve the best MDS service for
         :type vpool: ovs.dal.hybrids.vpool.VPool
         :return: Preferred MDS service (least loaded), current load on that MDS service
-<<<<<<< HEAD
-        :rtype: tuple(MDSService, float)
-=======
         :rtype: tuple(ovs.dal.hybrids.j_mdsservice.MDSService, float)
->>>>>>> e2bc5771
         """
         mds_service = (None, float('inf'))
         for current_mds_service in vpool.mds_services:
