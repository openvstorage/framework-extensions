# Copyright 2014 CloudFounders NV
#
# Licensed under the Apache License, Version 2.0 (the "License");
# you may not use this file except in compliance with the License.
# You may obtain a copy of the License at
#
#     http://www.apache.org/licenses/LICENSE-2.0
#
# Unless required by applicable law or agreed to in writing, software
# distributed under the License is distributed on an "AS IS" BASIS,
# WITHOUT WARRANTIES OR CONDITIONS OF ANY KIND, either express or implied.
# See the License for the specific language governing permissions and
# limitations under the License.

"""
Module for VDiskController
"""
import pickle
import uuid
import os
import time

from ovs.lib.helpers.decorators import log
from ovs.celery_run import celery
from ovs.dal.hybrids.vdisk import VDisk
from ovs.dal.hybrids.vmachine import VMachine
from ovs.dal.hybrids.pmachine import PMachine
from ovs.dal.hybrids.storagedriver import StorageDriver
from ovs.dal.lists.vdisklist import VDiskList
from ovs.dal.lists.storagedriverlist import StorageDriverList
from ovs.dal.lists.vpoollist import VPoolList
from ovs.dal.lists.pmachinelist import PMachineList
from ovs.dal.hybrids.vpool import VPool
from ovs.extensions.hypervisor.factory import Factory
from ovs.extensions.storageserver.storagedriver import StorageDriverClient
from ovs.log.logHandler import LogHandler
from ovs.extensions.generic.sshclient import SSHClient
from ovs.extensions.generic.volatilemutex import VolatileMutex

logger = LogHandler('lib', name='vdisk')


class VDiskController(object):
    """
    Contains all BLL regarding VDisks
    """

    @staticmethod
    @celery.task(name='ovs.disk.list_volumes')
    def list_volumes(vpool_guid=None):
        """
        List all known volumes on a specific vpool or on all
        """
        if vpool_guid is not None:
            vpool = VPool(vpool_guid)
            storagedriver_client = StorageDriverClient().load(vpool)
            response = storagedriver_client.list_volumes()
        else:
            response = []
            for vpool in VPoolList.get_vpools():
                storagedriver_client = StorageDriverClient().load(vpool)
                response.extend(storagedriver_client.list_volumes())
        return response

    @staticmethod
    @celery.task(name='ovs.disk.delete_from_voldrv')
    @log('VOLUMEDRIVER_TASK')
    def delete_from_voldrv(volumename, storagedriver_id):
        """
        Delete a disk
        Triggered by volumedriver messages on the queue
        @param volumename: volume id of the disk
        """
        _ = storagedriver_id  # For logging purposes
        disk = VDiskList.get_vdisk_by_volume_id(volumename)
        if disk is not None:
            mutex = VolatileMutex('{}_{}'.format(volumename, disk.devicename))
            try:
                mutex.acquire(wait=20)
                pmachine = None
                try:
                    pmachine = PMachineList.get_by_storagedriver_id(disk.storagedriver_id)
                except RuntimeError as ex:
                    if 'could not be found' not in str(ex):
                        raise
                    # else: pmachine can't be loaded, because the volumedriver doesn't know about it anymore
                if pmachine is not None:
                    limit = 5
                    hypervisor = Factory.get(pmachine)
                    exists = hypervisor.file_exists(disk.vpool, disk.devicename)
                    while limit > 0 and exists is True:
                        time.sleep(1)
                        exists = hypervisor.file_exists(disk.vpool, disk.devicename)
                        limit -= 1
                    if exists is True:
                        logger.info('Disk {0} still exists, ignoring delete'.format(disk.devicename))
                        return
                logger.info('Delete disk {}'.format(disk.name))
                disk.delete()
            finally:
                mutex.release()

    @staticmethod
    @celery.task(name='ovs.disk.resize_from_voldrv')
    @log('VOLUMEDRIVER_TASK')
    def resize_from_voldrv(volumename, volumesize, volumepath, storagedriver_id):
        """
        Resize a disk
        Triggered by volumedriver messages on the queue

        @param volumepath: path on hypervisor to the volume
        @param volumename: volume id of the disk
        @param volumesize: size of the volume
        """
        pmachine = PMachineList.get_by_storagedriver_id(storagedriver_id)
        storagedriver = StorageDriverList.get_by_storagedriver_id(storagedriver_id)
        hypervisor = Factory.get(pmachine)
        volumepath = hypervisor.clean_backing_disk_filename(volumepath)
        mutex = VolatileMutex('{}_{}'.format(volumename, volumepath))
        try:
            mutex.acquire(wait=30)
            disk = VDiskList.get_vdisk_by_volume_id(volumename)
            if disk is None:
                disk = VDiskList.get_by_devicename_and_vpool(volumepath, storagedriver.vpool)
                if disk is None:
                    disk = VDisk()
        finally:
            mutex.release()
        disk.devicename = volumepath
        disk.volume_id = volumename
        disk.size = volumesize
        disk.vpool = storagedriver.vpool
        disk.save()

    @staticmethod
    @celery.task(name='ovs.disk.rename_from_voldrv')
    @log('VOLUMEDRIVER_TASK')
    def rename_from_voldrv(volumename, volume_old_path, volume_new_path, storagedriver_id):
        """
        Rename a disk
        Triggered by volumedriver messages

        @param volumename: volume id of the disk
        @param volume_old_path: old path on hypervisor to the volume
        @param volume_new_path: new path on hypervisor to the volume
        """
        pmachine = PMachineList.get_by_storagedriver_id(storagedriver_id)
        hypervisor = Factory.get(pmachine)
        volume_old_path = hypervisor.clean_backing_disk_filename(volume_old_path)
        volume_new_path = hypervisor.clean_backing_disk_filename(volume_new_path)
        disk = VDiskList.get_vdisk_by_volume_id(volumename)
        if disk:
            logger.info('Move disk {} from {} to {}'.format(disk.name,
                                                            volume_old_path,
                                                            volume_new_path))
            disk.devicename = volume_new_path
            disk.save()

    @staticmethod
    @celery.task(name='ovs.disk.clone')
    def clone(diskguid, snapshotid, devicename, pmachineguid, machinename, machineguid=None, **kwargs):
        """
        Clone a disk

        @param location: location where virtual device should be created (eg: myVM)
        @param devicename: device file name for the disk (eg: mydisk-flat.vmdk)
        @param parentdiskguid: guid of the disk
        @param snapshotid: guid of the snapshot
        @param machineguid: guid of the machine to assign disk to
        """
        _ = kwargs
        pmachine = PMachine(pmachineguid)
        hypervisor = Factory.get(pmachine)
        description = '{} {}'.format(machinename, devicename)
        properties_to_clone = ['description', 'size', 'type', 'retentionpolicyguid',
                               'snapshotpolicyguid', 'autobackup']

        new_disk = VDisk()
        disk = VDisk(diskguid)
        _log = 'Clone snapshot {} of disk {} to location {}'
        _location = hypervisor.get_backing_disk_path(machinename, devicename)
        _id = '{}'.format(disk.volume_id)
        _snap = '{}'.format(snapshotid)
        logger.info(_log.format(_snap, disk.name, _location))
        volume_id = disk.storagedriver_client.create_clone(_location, _id, _snap)
        new_disk.copy(disk, include=properties_to_clone)
        new_disk.parent_vdisk = disk
        new_disk.name = '{}-clone'.format(disk.name)
        new_disk.description = description
        new_disk.volume_id = volume_id
        new_disk.devicename = hypervisor.clean_backing_disk_filename(_location)
        new_disk.parentsnapshot = snapshotid
        new_disk.vmachine = VMachine(machineguid) if machineguid else disk.vmachine
        new_disk.vpool = disk.vpool
        new_disk.save()
        return {'diskguid': new_disk.guid,
                'name': new_disk.name,
                'backingdevice': _location}

    @staticmethod
    @celery.task(name='ovs.disk.create_snapshot')
    def create_snapshot(diskguid, metadata, snapshotid=None):
        """
        Create a disk snapshot

        @param diskguid: guid of the disk
        @param metadata: dict of metadata
        """
        disk = VDisk(diskguid)
        logger.info('Create snapshot for disk {}'.format(disk.name))
        if snapshotid is None:
            snapshotid = str(uuid.uuid4())
        metadata = pickle.dumps(metadata)
        disk.storagedriver_client.create_snapshot(
            str(disk.volume_id),
            snapshot_id=snapshotid,
            metadata=metadata
        )
        disk.invalidate_dynamics(['snapshots'])
        return snapshotid

    @staticmethod
    @celery.task(name='ovs.disk.delete_snapshot')
    def delete_snapshot(diskguid, snapshotid):
        """
        Delete a disk snapshot

        @param diskguid: guid of the disk
        @param snapshotguid: guid of the snapshot

        @todo: Check if new volumedriver storagedriver upon deletion
        of a snapshot has built-in protection to block it from being deleted
        if a clone was created from it.
        """
        disk = VDisk(diskguid)
        logger.info('Deleting snapshot {} from disk {}'.format(snapshotid, disk.name))
        disk.storagedriver_client.delete_snapshot(str(disk.volume_id), str(snapshotid))
        disk.invalidate_dynamics(['snapshots'])

    @staticmethod
    @celery.task(name='ovs.disk.set_as_template')
    def set_as_template(diskguid):
        """
        Set a disk as template

        @param diskguid: guid of the disk
        """
        disk = VDisk(diskguid)
        disk.storagedriver_client.set_volume_as_template(str(disk.volume_id))

    @staticmethod
    @celery.task(name='ovs.disk.rollback')
    def rollback(diskguid, timestamp):
        """
        Rolls back a disk based on a given disk snapshot timestamp
        """
        disk = VDisk(diskguid)
        snapshots = [snap for snap in disk.snapshots if snap['timestamp'] == timestamp]
        if not snapshots:
            raise ValueError('No snapshot found for timestamp {}'.format(timestamp))
        snapshotguid = snapshots[0]['guid']
        disk.storagedriver_client.rollback_volume(str(disk.volume_id), snapshotguid)
        disk.invalidate_dynamics(['snapshots'])
        return True

    @staticmethod
    @celery.task(name='ovs.disk.create_from_template')
    def create_from_template(diskguid, machinename, devicename, pmachineguid, machineguid=None, storagedriver_guid=None):
        """
        Create a disk from a template

        @param parentdiskguid: guid of the disk
        @param location: location where virtual device should be created (eg: myVM)
        @param devicename: device file name for the disk (eg: mydisk-flat.vmdk)
        @param machineguid: guid of the machine to assign disk to
        @return diskguid: guid of new disk
        """

        pmachine = PMachine(pmachineguid)
        hypervisor = Factory.get(pmachine)
        disk_path = hypervisor.get_disk_path(machinename, devicename)

        description = '{} {}'.format(machinename, devicename)
        properties_to_clone = [
            'description', 'size', 'type', 'retentionpolicyid',
            'snapshotpolicyid', 'vmachine', 'vpool']

        disk = VDisk(diskguid)
        if disk.vmachine and not disk.vmachine.is_vtemplate:
            # Disk might not be attached to a vmachine, but still be a template
            raise RuntimeError('The given disk does not belong to a template')

        if storagedriver_guid is not None:
            storagedriver_id = StorageDriver(storagedriver_guid).storagedriver_id
        else:
            storagedriver_id = disk.storagedriver_id

        new_disk = VDisk()
        new_disk.copy(disk, include=properties_to_clone)
        new_disk.vpool = disk.vpool
        new_disk.devicename = hypervisor.clean_backing_disk_filename(disk_path)
        new_disk.parent_vdisk = disk
        new_disk.name = '{}-clone'.format(disk.name)
        new_disk.description = description
        new_disk.vmachine = VMachine(machineguid) if machineguid else disk.vmachine
        new_disk.save()

        logger.info('Create disk from template {} to new disk {} to location {}'.format(
            disk.name, new_disk.name, disk_path
        ))
        try:
            volume_id = disk.storagedriver_client.create_clone_from_template(disk_path, str(disk.volume_id), node_id=str(storagedriver_id))
            new_disk.volume_id = volume_id
            new_disk.save()
        except Exception as ex:
            logger.error('Clone disk on volumedriver level failed with exception: {0}'.format(str(ex)))
            new_disk.delete()
            raise

        return {'diskguid': new_disk.guid, 'name': new_disk.name,
                'backingdevice': disk_path}

    @staticmethod
    @celery.task(name='ovs.disk.create_volume')
    def create_volume(location, size):
        """
        Create a volume using filesystem calls
        Calls "truncate" to create sparse raw file
        TODO: use volumedriver API
        TODO: model VDisk() and return guid

        @param location: location, filename
        @param size: size of volume, GB
        @return None
        """
        if os.path.exists(location):
            raise RuntimeError('File already exists at %s' % location)
        client = SSHClient.load('127.0.0.1')
        client.run_local('truncate -s %sG %s' % (size, location))

    @staticmethod
    @celery.task(name='ovs.disk.delete_volume')
    def delete_volume(location):
        """
        Create a volume using filesystem calls
        Calls "rm" to delete raw file
        TODO: use volumedriver API
        TODO: delete VDisk from model

        @param location: location, filename
        @return None
        """
        if not os.path.exists(location):
            logger.error('File already deleted at %s' % location)
            return
        client = SSHClient.load('127.0.0.1')
        output = client.run_local('rm -f %s' % (location))
        output = output.replace('\xe2\x80\x98', '"').replace('\xe2\x80\x99', '"')
        if os.path.exists(location):
            raise RuntimeError('Could not delete file %s, check logs. Output: %s' % (location, output))
        if output == '':
            return True
        raise RuntimeError(output)

    @staticmethod
    @celery.task(name='ovs.disk.extend_volume')
    def extend_volume(location, size):
        """
        Extend a volume using filesystem calls
        Calls "truncate" to create sparse raw file
        TODO: use volumedriver API
        TODO: model VDisk() and return guid

        @param location: location, filename
        @param size: size of volume, GB
        @return None
        """
        if not os.path.exists(location):
            raise RuntimeError('Volume not found at %s, use create_volume first.' % location)
        client = SSHClient.load('127.0.0.1')
<<<<<<< HEAD
        client.run_local('truncate -s %sG %s' % (size, location))
=======
        client.run_local('truncate -s %sG %s' % (size, location), sudo=True, shell=True)

    @staticmethod
    @celery.task(name='ovs.disk.set_configparams')
    def set_configparams(vdisk_guid, configparams):
        """
        Sets configuration parameters to a given vdisk. Items not passed are (re)set.
        """
        vdisk = VDisk(vdisk_guid)
        raw_config = vdisk.configuration
        resolved_config = vdisk.resolved_configuration
        keys = ['iops', 'cache_strategy', 'cache_size', 'foc']
        for key in keys:
            if key not in configparams and key in raw_config:
                del raw_config[key]
            if key in configparams:
                raw_config[key] = configparams[key]
        vdisk.configuration = raw_config
        vdisk.save()
        vdisk.invalidate_dynamics(['resolved_configuration'])
        new_resolved_config = vdisk.resolved_configuration
        for key in keys:
            if resolved_config.get(key) != new_resolved_config.get(key):
                # @TODO: update the 'key' property on the disk.
                logger.info('Updating property {0} on vDisk {1} to {2}'.format(key, vdisk_guid, new_resolved_config.get(key)))
>>>>>>> 778a216f
<|MERGE_RESOLUTION|>--- conflicted
+++ resolved
@@ -378,10 +378,7 @@
         if not os.path.exists(location):
             raise RuntimeError('Volume not found at %s, use create_volume first.' % location)
         client = SSHClient.load('127.0.0.1')
-<<<<<<< HEAD
         client.run_local('truncate -s %sG %s' % (size, location))
-=======
-        client.run_local('truncate -s %sG %s' % (size, location), sudo=True, shell=True)
 
     @staticmethod
     @celery.task(name='ovs.disk.set_configparams')
@@ -405,5 +402,4 @@
         for key in keys:
             if resolved_config.get(key) != new_resolved_config.get(key):
                 # @TODO: update the 'key' property on the disk.
-                logger.info('Updating property {0} on vDisk {1} to {2}'.format(key, vdisk_guid, new_resolved_config.get(key)))
->>>>>>> 778a216f
+                logger.info('Updating property {0} on vDisk {1} to {2}'.format(key, vdisk_guid, new_resolved_config.get(key)))