# Copyright 2014 iNuron NV
#
# Licensed under the Open vStorage Modified Apache License (the "License");
# you may not use this file except in compliance with the License.
# You may obtain a copy of the License at
#
#     http://www.openvstorage.org/license
#
# Unless required by applicable law or agreed to in writing, software
# distributed under the License is distributed on an "AS IS" BASIS,
# WITHOUT WARRANTIES OR CONDITIONS OF ANY KIND, either express or implied.
# See the License for the specific language governing permissions and
# limitations under the License.

"""
StorageRouter module
"""
import os
import re
import copy
import uuid
import json
import time
import random
from ConfigParser import RawConfigParser
from subprocess import check_output, CalledProcessError

from ovs.celery_run import celery
from ovs.dal.hybrids.disk import Disk
from ovs.dal.hybrids.diskpartition import DiskPartition
from ovs.dal.hybrids.j_albaproxy import AlbaProxy
from ovs.dal.hybrids.j_storagedriverpartition import StorageDriverPartition
from ovs.dal.hybrids.service import Service as DalService
from ovs.dal.hybrids.storagedriver import StorageDriver
from ovs.dal.hybrids.storagerouter import StorageRouter
from ovs.dal.hybrids.vpool import VPool
from ovs.dal.lists.backendtypelist import BackendTypeList
from ovs.dal.lists.clientlist import ClientList
from ovs.dal.lists.servicetypelist import ServiceTypeList
from ovs.dal.lists.storagedriverlist import StorageDriverList
from ovs.dal.lists.storagerouterlist import StorageRouterList
from ovs.dal.lists.vmachinelist import VMachineList
from ovs.dal.lists.vpoollist import VPoolList
from ovs.extensions.api.client import OVSClient
from ovs.extensions.generic.etcdconfig import EtcdConfiguration
from ovs.extensions.generic.disk import DiskTools
from ovs.extensions.generic.remote import Remote
from ovs.extensions.generic.sshclient import SSHClient, UnableToConnectException
from ovs.extensions.generic.system import System
from ovs.extensions.hypervisor.factory import Factory
from ovs.extensions.packages.package import PackageManager
from ovs.extensions.services.service import ServiceManager
from ovs.extensions.storageserver.storagedriver import StorageDriverConfiguration, StorageDriverClient
from ovs.extensions.support.agent import SupportAgent
from ovs.extensions.db.arakoon.ArakoonInstaller import ArakoonClusterConfig
from ovs.lib.disk import DiskController
from ovs.lib.helpers.decorators import add_hooks
from ovs.lib.helpers.toolbox import Toolbox
from ovs.lib.mdsservice import MDSServiceController
from ovs.lib.storagedriver import StorageDriverController
from ovs.lib.vdisk import VDiskController
from ovs.lib.vpool import VPoolController
from ovs.log.logHandler import LogHandler
from volumedriver.storagerouter import storagerouterclient
from volumedriver.storagerouter.storagerouterclient import ArakoonNodeConfig
from volumedriver.storagerouter.storagerouterclient import ClusterNodeConfig
from volumedriver.storagerouter.storagerouterclient import ClusterRegistry
from volumedriver.storagerouter.storagerouterclient import LocalStorageRouterClient

logger = LogHandler.get('lib', name='storagerouter')
storagerouterclient.Logger.setupLogging(LogHandler.load_path('storagerouterclient'))
# noinspection PyArgumentList
storagerouterclient.Logger.enableLogging()


class StorageRouterController(object):
    """
    Contains all BLL related to StorageRouter
    """
    ARAKOON_CLUSTER_ID_VOLDRV = 'voldrv'
    SUPPORT_AGENT = 'support-agent'
    PARTITION_DEFAULT_USAGES = {DiskPartition.ROLES.DB: (40, 20),  # 1st number is exact size in GiB, 2nd number is percentage (highest of the 2 will be taken)
                                DiskPartition.ROLES.SCRUB: (0, 0)}

    @staticmethod
    @celery.task(name='ovs.storagerouter.get_metadata')
    def get_metadata(storagerouter_guid):
        """
        Gets physical information about the machine this task is running on
        :param storagerouter_guid: Storage Router guid to retrieve the metadata for
        """
        storagerouter = StorageRouter(storagerouter_guid)
        client = SSHClient(storagerouter)
        if storagerouter.pmachine.hvtype == 'KVM':
            ipaddresses = ['127.0.0.1']
        else:
            ipaddresses = client.run("ip a | grep 'inet ' | sed 's/\s\s*/ /g' | cut -d ' ' -f 3 | cut -d '/' -f 1").strip().splitlines()
            ipaddresses = [ipaddr.strip() for ipaddr in ipaddresses]
            ipaddresses.remove('127.0.0.1')
        mountpoints = client.run('mount -v').strip().splitlines()
        mountpoints = [p.split(' ')[2] for p in mountpoints if len(p.split(' ')) > 2 and
                       not p.split(' ')[2].startswith('/dev') and not p.split(' ')[2].startswith('/proc') and
                       not p.split(' ')[2].startswith('/sys') and not p.split(' ')[2].startswith('/run') and
                       p.split(' ')[2] != '/' and not p.split(' ')[2].startswith('/mnt/alba-asd')]

        partitions = dict((role, []) for role in DiskPartition.ROLES)
        shared_size = 0
        readcache_size = 0
        writecache_size = 0

        for disk in storagerouter.disks:
            for disk_partition in disk.partitions:
                claimed_space = 0
                for storagedriver_partition in disk_partition.storagedrivers:
                    claimed_space += storagedriver_partition.size if storagedriver_partition.size is not None else 0

                shared = False
                for role in disk_partition.roles:
                    size = disk_partition.size if disk_partition.size is not None else 0
                    available = size - claimed_space  # Subtract size for roles which have already been claimed by other vpools (but not necessarily already been fully used)
                    # Subtract size for competing roles on the same partition
                    for sub_role, required_size in StorageRouterController.PARTITION_DEFAULT_USAGES.iteritems():
                        if sub_role in disk_partition.roles and sub_role != role:
                            amount = required_size[0] * 1024 ** 3
                            percentage = required_size[1] * disk_partition.size / 100
                            available -= max(amount, percentage)

                    if available > 0:
                        if (role == DiskPartition.ROLES.READ or role == DiskPartition.ROLES.WRITE) and DiskPartition.ROLES.READ in disk_partition.roles and DiskPartition.ROLES.WRITE in disk_partition.roles and shared is False:
                            shared_size += available
                            shared = True
                        elif role == DiskPartition.ROLES.READ and shared is False:
                            readcache_size += available
                        elif role == DiskPartition.ROLES.WRITE and shared is False:
                            writecache_size += available
                    else:
                        available = 0
                    partitions[role].append({'ssd': disk.is_ssd,
                                             'guid': disk_partition.guid,
                                             'size': size or 0,
                                             'in_use': any(junction for junction in disk_partition.storagedrivers
                                                           if junction.role == role),
                                             'available': available,
                                             'mountpoint': disk_partition.folder,  # Equals to mountpoint unless mountpoint is root ('/'), then we pre-pend mountpoint with '/mnt/storage'
                                             'storagerouter_guid': disk_partition.disk.storagerouter_guid})

        for service in ServiceTypeList.get_by_name('Arakoon').services:
            if service.name == 'arakoon-ovsdb':
                continue
            for partition in partitions[DiskPartition.ROLES.DB]:
                if service.storagerouter_guid == partition['storagerouter_guid']:
                    partition['in_use'] = True
        for service in ServiceTypeList.get_by_name('MetadataServer').services:
            for partition in partitions[DiskPartition.ROLES.DB]:
                if service.storagerouter_guid == partition['storagerouter_guid']:
                    partition['in_use'] = True

        return {'partitions': partitions,
                'mountpoints': mountpoints,
                'ipaddresses': ipaddresses,
                'shared_size': shared_size,
                'readcache_size': readcache_size,
                'writecache_size': writecache_size,
                'scrub_available': StorageRouterController._check_scrub_partition_present()}

    @staticmethod
    @celery.task(name='ovs.storagerouter.add_vpool')
    def add_vpool(parameters):
        """
        Add a vPool to the machine this task is running on
        :param parameters: Parameters for vPool creation
        """
        sd_config_params = (dict, {'dtl_mode': (str, StorageDriverClient.VPOOL_DTL_MODE_MAP.keys()),
                                   'sco_size': (int, StorageDriverClient.TLOG_MULTIPLIER_MAP.keys()),
                                   'dedupe_mode': (str, StorageDriverClient.VPOOL_DEDUPE_MAP.keys()),
                                   'write_buffer': (int, {'min': 128, 'max': 10240}),
                                   'dtl_transport': (str, StorageDriverClient.VPOOL_DTL_TRANSPORT_MAP.keys()),
                                   'cache_strategy': (str, StorageDriverClient.VPOOL_CACHE_MAP.keys())})
        required_params = {'vpool_name': (str, Toolbox.regex_vpool),
                           'storage_ip': (str, Toolbox.regex_ip),
                           'storagerouter_ip': (str, Toolbox.regex_ip),
                           'integratemgmt': (bool, None),
                           'readcache_size': (int, {'min': 1, 'max': 10240}),
                           'writecache_size': (int, {'min': 1, 'max': 10240})}
        required_params_for_new_vpool = {'type': (str, ['local', 'distributed', 'alba', 'ceph_s3', 'amazon_s3', 'swift_s3']),
                                         'config_params': sd_config_params,
                                         'connection_host': (str, Toolbox.regex_ip, False),
                                         'connection_port': (int, None),
                                         'connection_backend': (dict, None),
                                         'connection_username': (str, None),
                                         'connection_password': (str, None)}
        required_params_for_new_distributed_vpool = {'type': (str, ['local', 'distributed', 'alba', 'ceph_s3', 'amazon_s3', 'swift_s3']),
                                                     'config_params': sd_config_params}

        ###############
        # VALIDATIONS #
        ###############
        ip = parameters['storagerouter_ip']
        vpool_name = parameters['vpool_name']

        client = SSHClient(ip)
        unique_id = System.get_my_machine_id(client)

        # 1. Check parameters
        if not isinstance(parameters, dict):
            raise ValueError('Parameters should be of type "dict"')
        Toolbox.verify_required_params(required_params, parameters)

        # 2. Check vPool name validity
        vpool = VPoolList.get_vpool_by_name(vpool_name)
        name_regex = "^[0-9a-z][\-a-z0-9]{1,48}[a-z0-9]$"
        if not re.match(name_regex, vpool_name):
            raise RuntimeError("Invalid name for vpool")

        # 3. Check parameters for new vPool
        backend_type = BackendTypeList.get_backend_type_by_code(parameters['type'])
        if vpool is None:
            sco_size = parameters['config_params']['sco_size']
            write_buffer = parameters['config_params']['write_buffer']
            if (sco_size == 128 and write_buffer < 256) or not (128 <= write_buffer <= 10240):
                raise ValueError('Incorrect storagedriver configuration settings specified')

            if parameters['type'] in ['local', 'distributed']:
                Toolbox.verify_required_params(required_params_for_new_distributed_vpool, parameters)
            else:
                Toolbox.verify_required_params(required_params_for_new_vpool, parameters)

        # 4. Check backend type existence
        if backend_type.code not in ['alba', 'distributed', 'ceph_s3', 'amazon_s3', 'swift_s3', 'local']:
            raise ValueError('Unsupported backend type specified: "{0}"'.format(backend_type.code))

        # 5. Check storagerouter existence
        storagerouter = None
        for current_storagerouter in StorageRouterList.get_storagerouters():
            if current_storagerouter.ip == ip and current_storagerouter.machine_id == unique_id:
                storagerouter = current_storagerouter
                break
        if storagerouter is None:
            raise RuntimeError('Could not find Storage Router with given IP address')

        # 6. Check duplicate vPool name
        storagedriver = None
        all_storagerouters = [storagerouter]
        current_storage_driver_config = {}
        if vpool is not None:
            required_params_sd_config = {'sco_size': (int, StorageDriverClient.TLOG_MULTIPLIER_MAP.keys()),
                                         'dtl_mode': (str, StorageDriverClient.VPOOL_DTL_MODE_MAP.keys()),
                                         'dedupe_mode': (str, StorageDriverClient.VPOOL_DEDUPE_MAP.keys()),
                                         'write_buffer': (float, None),
                                         'cache_strategy': (str, StorageDriverClient.VPOOL_CACHE_MAP.keys()),
                                         'dtl_transport': (str, StorageDriverClient.VPOOL_DTL_TRANSPORT_MAP.keys()),
                                         'tlog_multiplier': (int, StorageDriverClient.TLOG_MULTIPLIER_MAP.values())}
            current_storage_driver_config = VPoolController.get_configuration(vpool.guid)
            Toolbox.verify_required_params(required_params=required_params_sd_config,
                                           actual_params=current_storage_driver_config)

            if vpool.backend_type.code == 'local':
                # Might be an issue, investigating whether it's on the same Storage Router or not
                if len(vpool.storagedrivers) == 1 and vpool.storagedrivers[0].storagerouter.machine_id != unique_id:
                    raise RuntimeError('A local vPool with name {0} already exists'.format(vpool_name))
            for vpool_storagedriver in vpool.storagedrivers:
                if vpool_storagedriver.storagerouter_guid == storagerouter.guid:
                    # The vPool is already added to this Storage Router and this might be a cleanup/recovery
                    storagedriver = vpool_storagedriver
            all_storagerouters += [sd.storagerouter for sd in vpool.storagedrivers]

        # 7. Check storagerouter connectivity
        ip_client_map = {}
        offline_nodes_detected = False
        for sr in all_storagerouters:
            try:
                ovs_client = SSHClient(sr.ip, username='ovs')
                root_client = SSHClient(sr.ip, username='root')
                ovs_client.run('pwd')
                root_client.run('pwd')
                ip_client_map[sr.ip] = {'root': root_client,
                                        'ovs': ovs_client}
            except UnableToConnectException:
                offline_nodes_detected = True  # We currently want to allow offline nodes while setting up or extend a vpool (etcd implementation should prevent further failures)
            except Exception as ex:
                raise RuntimeError('Something went wrong building SSH connections. {0}'.format(ex))

        # 8. Check over-allocation for read, write cache
        metadata = StorageRouterController.get_metadata(storagerouter.guid)
        shared_size_available = metadata['shared_size']
        readcache_size_available = metadata['readcache_size']
        readcache_size_requested = parameters['readcache_size'] * 1024 ** 3
        writecache_size_available = metadata['writecache_size']
        writecache_size_requested = parameters['writecache_size'] * 1024 ** 3
        if readcache_size_requested > readcache_size_available + shared_size_available:
            raise ValueError('Too much space request for {0} cache. Available: {1:.2f} GiB, Requested: {2:.2f} GiB'.format(DiskPartition.ROLES.READ,
                                                                                                                           (readcache_size_available + shared_size_available) / 1024.0 ** 3,
                                                                                                                           readcache_size_requested / 1024.0 ** 3))
        if writecache_size_requested > writecache_size_available + shared_size_available:
            raise ValueError('Too much space request for {0} cache. Available: {1:.2f} GiB, Requested: {2:.2f} GiB'.format(DiskPartition.ROLES.WRITE,
                                                                                                                           (writecache_size_available + shared_size_available) / 1024.0 ** 3,
                                                                                                                           writecache_size_requested / 1024.0 ** 3))
        if readcache_size_requested + writecache_size_requested > readcache_size_available + writecache_size_available + shared_size_available:
            raise ValueError('Too much space request. Available: {0:.2f} GiB, Requested: {1:.2f} GiB'.format((readcache_size_available + writecache_size_available + shared_size_available) / 1024.0 ** 3,
                                                                                                             (readcache_size_requested + writecache_size_requested) / 1024.0 ** 3))

        # 9. Check partition role presence
        arakoon_service_found = False
        for service in ServiceTypeList.get_by_name('Arakoon').services:
            if service.name == 'arakoon-voldrv':
                arakoon_service_found = True
                break

        error_messages = []
        if StorageRouterController._check_scrub_partition_present() is False:
            error_messages.append('At least 1 Storage Router must have a {0} partition'.format(DiskPartition.ROLES.SCRUB))

        partition_info = metadata['partitions']
        for required_role in [DiskPartition.ROLES.READ, DiskPartition.ROLES.WRITE]:
            if required_role not in partition_info:
                error_messages.append('Missing required partition role {0}'.format(required_role))
            elif len(partition_info[required_role]) == 0:
                error_messages.append('At least 1 {0} partition role is required'.format(required_role))
            else:
                total_available = [part['available'] for part in partition_info[required_role]]
                if total_available == 0:
                    error_messages.append('Not enough available space for {0}'.format(required_role))

        # 10. Check mountpoints are mounted
        for role, part_info in partition_info.iteritems():
            for part in part_info:
                if not os.path.ismount(part['mountpoint']) and part['mountpoint'] != DiskPartition.VIRTUAL_STORAGE_LOCATION:
                    error_messages.append('Mountpoint {0} is not mounted'.format(part['mountpoint']))

        if arakoon_service_found is False and (DiskPartition.ROLES.DB not in partition_info or len(partition_info[DiskPartition.ROLES.DB]) == 0):
            error_messages.append('DB partition role required')

        if error_messages:
            raise ValueError('Errors validating the partition roles:\n - {0}'.format('\n - '.join(set(error_messages))))

        # 11. Check available IP addresses
        ipaddresses = metadata['ipaddresses']
        machine_id = System.get_my_machine_id(client)
        grid_ip = EtcdConfiguration.get('/ovs/framework/hosts/{0}/ip'.format(machine_id))
        if grid_ip in ipaddresses:
            ipaddresses.remove(grid_ip)
        if not ipaddresses:
            raise RuntimeError('No available IP addresses found suitable for Storage Router storage IP')

        ###################
        # CREATE SERVICES #
        ###################
        if arakoon_service_found is False:
            StorageDriverController.manual_voldrv_arakoon_checkup()

        root_client = ip_client_map[storagerouter.ip]['root']
        watcher_volumedriver_service = 'watcher-volumedriver'
        if not ServiceManager.has_service(watcher_volumedriver_service, client=root_client):
            ServiceManager.add_service(watcher_volumedriver_service, client=root_client)
            ServiceManager.enable_service(watcher_volumedriver_service, client=root_client)
            ServiceManager.start_service(watcher_volumedriver_service, client=root_client)

        ######################
        # START ADDING VPOOL #
        ######################
        new_vpool = False
        if vpool is None:  # Keep in mind that if the Storage Driver exists, the vPool does as well
            new_vpool = True
            vpool = VPool()
            vpool.backend_type = backend_type
            connection_host = parameters.get('connection_host', '')
            connection_port = parameters.get('connection_port', '')
            connection_username = parameters.get('connection_username', '')
            connection_password = parameters.get('connection_password', '')
            if vpool.backend_type.code in ['local', 'distributed']:
                vpool.metadata = {'backend_type': 'LOCAL'}
            elif vpool.backend_type.code == 'alba':
                if connection_host == '':
                    connection_host = StorageRouterList.get_masters()[0].ip
                    connection_port = 443
                    clients = ClientList.get_by_types('INTERNAL', 'CLIENT_CREDENTIALS')
                    oauth_client = None
                    for current_client in clients:
                        if current_client.user.group.name == 'administrators':
                            oauth_client = current_client
                            break
                    if oauth_client is None:
                        raise RuntimeError('Could not find INTERNAL CLIENT_CREDENTIALS client in administrator group.')
                    ovs_client = OVSClient(connection_host, connection_port,
                                           credentials=(oauth_client.client_id, oauth_client.client_secret),
                                           version=1)
                else:
                    ovs_client = OVSClient(connection_host, connection_port,
                                           credentials=(connection_username, connection_password),
                                           version=1)
                backend_guid = parameters['connection_backend']['backend']
                preset_name = parameters['connection_backend']['metadata']
                backend_info = ovs_client.get('/alba/backends/{0}/'.format(backend_guid), params={'contents': '_dynamics'})
                if preset_name not in [preset['name'] for preset in backend_info['presets']]:
                    raise RuntimeError('Given preset {0} is not available in backend {1}'.format(preset_name, backend_guid))
                task_id = ovs_client.get('/alba/backends/{0}/get_config_metadata'.format(backend_guid))
                successful, metadata = ovs_client.wait_for_task(task_id, timeout=300)
                if successful is False:
                    raise RuntimeError('Could not load metadata from remote environment {0}'.format(connection_host))
                vpool.metadata = {'metadata': metadata,
                                  'preset': preset_name}
            elif vpool.backend_type.code in ['ceph_s3', 'amazon_s3', 'swift_s3']:
                if vpool.backend_type.code in ['swift_s3']:
                    strict_consistency = 'false'
                    s3_connection_flavour = 'SWIFT'
                else:
                    strict_consistency = 'true'
                    s3_connection_flavour = 'S3'

                vpool.metadata = {'s3_connection_host': connection_host,
                                  's3_connection_port': connection_port,
                                  's3_connection_username': connection_username,
                                  's3_connection_password': connection_password,
                                  's3_connection_flavour': s3_connection_flavour,
                                  's3_connection_strict_consistency': strict_consistency,
                                  's3_connection_verbose_logging': 1,
                                  'backend_type': 'S3'}

            vpool.name = vpool_name
            vpool.login = connection_username
            vpool.password = connection_password
            vpool.connection = '{0}:{1}'.format(connection_host, connection_port) if connection_host else None
            vpool.description = '{0} {1}'.format(vpool.backend_type.code, vpool_name)
            vpool.rdma_enabled = parameters['config_params']['dtl_transport'] == StorageDriverClient.FRAMEWORK_DTL_TRANSPORT_RSOCKET
            vpool.save()

        local_backend_data = {}
        if vpool.backend_type.code in ['local', 'distributed']:
            local_backend_data = {'backend_type': 'LOCAL',
                                  'local_connection_path': parameters.get('distributed_mountpoint', '/tmp')}

        model_ports_in_use = []
        for port_storagedriver in StorageDriverList.get_storagedrivers():
            if port_storagedriver.storagerouter_guid == storagerouter.guid:
                # Local storagedrivers
                model_ports_in_use += port_storagedriver.ports
                if port_storagedriver.alba_proxy is not None:
                    model_ports_in_use.append(port_storagedriver.alba_proxy.service.ports[0])

        # Connection information is Storage Driver related information
        new_storagedriver = False
        if storagedriver is None:
            ports = StorageRouterController._get_free_ports(client, model_ports_in_use, 3)
            storagedriver = StorageDriver()
            new_storagedriver = True
        else:
            ports = storagedriver.ports
        model_ports_in_use += ports

        vrouter_id = '{0}{1}'.format(vpool_name, unique_id)

        config = ArakoonClusterConfig(StorageRouterController.ARAKOON_CLUSTER_ID_VOLDRV)
        config.load_config(client)
        arakoon_nodes = []
        arakoon_node_configs = []
        for node in config.nodes:
            arakoon_nodes.append({'node_id': node.name, 'host': node.ip, 'port': node.client_port})
            arakoon_node_configs.append(ArakoonNodeConfig(str(node.name), str(node.ip), node.client_port))
        node_configs = []
        for existing_storagedriver in StorageDriverList.get_storagedrivers():
            if existing_storagedriver.vpool_guid == vpool.guid:
                node_configs.append(ClusterNodeConfig(str(existing_storagedriver.storagedriver_id),
                                                      str(existing_storagedriver.cluster_ip),
                                                      existing_storagedriver.ports[0],
                                                      existing_storagedriver.ports[1],
                                                      existing_storagedriver.ports[2]))
        if new_storagedriver:
            node_configs.append(ClusterNodeConfig(vrouter_id, str(grid_ip), ports[0], ports[1], ports[2]))

        try:
            vrouter_clusterregistry = ClusterRegistry(str(vpool.guid), StorageRouterController.ARAKOON_CLUSTER_ID_VOLDRV, arakoon_node_configs)
            vrouter_clusterregistry.set_node_configs(node_configs)
        except:
            if new_vpool is True:
                vpool.delete()
            raise

        filesystem_config = StorageDriverConfiguration.build_filesystem_by_hypervisor(storagerouter.pmachine.hvtype)
        filesystem_config.update({'fs_metadata_backend_arakoon_cluster_nodes': [],
                                  'fs_metadata_backend_mds_nodes': [],
                                  'fs_metadata_backend_type': 'MDS'})

        # Updating the model
        storagedriver.name = vrouter_id.replace('_', ' ')
        storagedriver.ports = ports
        storagedriver.vpool = vpool
        storagedriver.cluster_ip = grid_ip
        storagedriver.storage_ip = '127.0.0.1' if storagerouter.pmachine.hvtype == 'KVM' else parameters['storage_ip']
        storagedriver.mountpoint = '/mnt/{0}'.format(vpool_name)
        storagedriver.mountpoint_dfs = local_backend_data.get('local_connection_path')
        storagedriver.description = storagedriver.name
        storagedriver.storagerouter = storagerouter
        storagedriver.storagedriver_id = vrouter_id
        storagedriver.save()

        ##############################
        # CREATE PARTITIONS IN MODEL #
        ##############################

        # 1. Retrieve largest write mountpoint (SSD > SATA)
        largest_ssd_write_mountpoint = None
        largest_sata_write_mountpoint = None
        if backend_type.code == 'alba':  # We need largest SSD to put fragment cache on
            largest_ssd = 0
            largest_sata = 0
            for role, info in partition_info.iteritems():
                if role == DiskPartition.ROLES.WRITE:
                    for part in info:
                        if part['ssd'] is True and part['available'] > largest_ssd:
                            largest_ssd = part['available']
                            largest_ssd_write_mountpoint = part['guid']
                        elif part['ssd'] is False and part['available'] > largest_sata:
                            largest_sata = part['available']
                            largest_sata_write_mountpoint = part['guid']

        largest_write_mountpoint = DiskPartition(largest_ssd_write_mountpoint or largest_sata_write_mountpoint or partition_info[DiskPartition.ROLES.WRITE][0]['guid'])
        mountpoint_fragment_cache = None
        if backend_type.code == 'alba':
            mountpoint_fragment_cache = largest_write_mountpoint

        # 2. Calculate WRITE / FRAG cache
        # IMPORTANT: Available size in partition_info has already been subtracted with competing roles (DB, SCRUB) and claimed space by other vpools
        #   - Creation of partitions is important:  1st WRITE, 2nd READ, 3rd DB/SCRUB
        #   - Example: Partition with DB and READ role
        #   - If we would first create SCRUB and DB storagedriver partition and request the partition_info again, this already claimed space would be taken into account
        #   - and the competing DB role would also be taken into account again, resulting READ space would be (total - 2 x DB space)
        frag_size = None
        sdp_frag = None
        dirs2create = list()
        writecaches = list()
        writecache_information = partition_info[DiskPartition.ROLES.WRITE]
        total_available = sum([part['available'] for part in writecache_information])
        for writecache_info in writecache_information:
            available = writecache_info['available']
            partition = DiskPartition(writecache_info['guid'])
            proportion = available * 100.0 / total_available
            size_to_be_used = proportion * writecache_size_requested / 100
            if mountpoint_fragment_cache is not None and partition == mountpoint_fragment_cache:
                frag_size = int(size_to_be_used * 0.10)  # Bytes
                w_size = int(size_to_be_used * 0.88 / 1024 / 4096) * 4096  # KiB
                sdp_frag = StorageDriverController.add_storagedriverpartition(storagedriver, {'size': None,
                                                                                              'role': DiskPartition.ROLES.WRITE,
                                                                                              'sub_role': StorageDriverPartition.SUBROLE.FCACHE,
                                                                                              'partition': DiskPartition(writecache_info['guid'])})
                sdp_write = StorageDriverController.add_storagedriverpartition(storagedriver, {'size': long(size_to_be_used),
                                                                                               'role': DiskPartition.ROLES.WRITE,
                                                                                               'sub_role': StorageDriverPartition.SUBROLE.SCO,
                                                                                               'partition': DiskPartition(writecache_info['guid'])})
            else:
                w_size = int(size_to_be_used * 0.98 / 1024 / 4096) * 4096
                sdp_write = StorageDriverController.add_storagedriverpartition(storagedriver, {'size': long(size_to_be_used),
                                                                                               'role': DiskPartition.ROLES.WRITE,
                                                                                               'sub_role': StorageDriverPartition.SUBROLE.SCO,
                                                                                               'partition': DiskPartition(writecache_info['guid'])})
            writecaches.append({'path': sdp_write.path,
                                'size': '{0}KiB'.format(w_size)})
            dirs2create.append(sdp_write.path)

        # 3. Calculate READ cache
        if shared_size_available > 0:  # If READ, WRITE are shared, WRITE will have taken up space by now
            partition_info = StorageRouterController.get_metadata(storagerouter.guid)['partitions']
        readcaches = list()
        files2create = list()
        readcache_size = 0
        readcache_information = partition_info[DiskPartition.ROLES.READ]
        total_available = sum([part['available'] for part in readcache_information])
        for readcache_info in readcache_information:
            available = readcache_info['available']
            proportion = available * 100.0 / total_available
            size_to_be_used = proportion * readcache_size_requested / 100
            r_size = int(size_to_be_used * 0.98 / 1024 / 4096) * 4096  # KiB
            readcache_size += r_size

            sdp_read = StorageDriverController.add_storagedriverpartition(storagedriver, {'size': long(size_to_be_used),
                                                                                          'role': DiskPartition.ROLES.READ,
                                                                                          'partition': DiskPartition(readcache_info['guid'])})
            readcaches.append({'path': '{0}/read.dat'.format(sdp_read.path),
                               'size': '{0}KiB'.format(r_size)})
            files2create.append('{0}/read.dat'.format(sdp_read.path))

        # 4. Assign DB
        db_info = partition_info[DiskPartition.ROLES.DB][0]
        size = StorageRouterController.PARTITION_DEFAULT_USAGES[DiskPartition.ROLES.DB][0] * 1024 ** 3
        percentage = db_info['available'] * StorageRouterController.PARTITION_DEFAULT_USAGES[DiskPartition.ROLES.DB][1] / 100.0
        sdp_tlogs = StorageDriverController.add_storagedriverpartition(storagedriver, {'size': None,
                                                                                       'role': DiskPartition.ROLES.DB,
                                                                                       'sub_role': StorageDriverPartition.SUBROLE.TLOG,
                                                                                       'partition': DiskPartition(db_info['guid'])})
        sdp_metadata = StorageDriverController.add_storagedriverpartition(storagedriver, {'size': long(max(size, percentage)),
                                                                                          'role': DiskPartition.ROLES.DB,
                                                                                          'sub_role': StorageDriverPartition.SUBROLE.MD,
                                                                                          'partition': DiskPartition(db_info['guid'])})
        volume_manager_config = {"tlog_path": sdp_tlogs.path,
                                 "metadata_path": sdp_metadata.path,
                                 "clean_interval": 1,
                                 "foc_throttle_usecs": 4000}

        # 5. Create SCRUB storagedriver partition (if necessary)
        sdp_scrub = None
        scrub_info = partition_info[DiskPartition.ROLES.SCRUB]
        if len(scrub_info) > 0:
            scrub_info = scrub_info[0]
            size = StorageRouterController.PARTITION_DEFAULT_USAGES[DiskPartition.ROLES.SCRUB][0] * 1024 ** 3
            percentage = scrub_info['available'] * StorageRouterController.PARTITION_DEFAULT_USAGES[DiskPartition.ROLES.SCRUB][1] / 100.0
            sdp_scrub = StorageDriverController.add_storagedriverpartition(storagedriver, {'size': long(max(size, percentage)),
                                                                                           'role': DiskPartition.ROLES.SCRUB,
                                                                                           'partition': DiskPartition(scrub_info['guid'])})
            dirs2create.append(sdp_scrub.path)
        dirs2create.append(sdp_tlogs.path)
        dirs2create.append(sdp_metadata.path)

        sdp_fd = StorageDriverController.add_storagedriverpartition(storagedriver, {'size': None,
                                                                                    'role': DiskPartition.ROLES.WRITE,
                                                                                    'sub_role': StorageDriverPartition.SUBROLE.FD,
                                                                                    'partition': largest_write_mountpoint})
        sdp_dtl = StorageDriverController.add_storagedriverpartition(storagedriver, {'size': None,
                                                                                     'role': DiskPartition.ROLES.WRITE,
                                                                                     'sub_role': StorageDriverPartition.SUBROLE.DTL,
                                                                                     'partition': largest_write_mountpoint})
        rsppath = '{0}/{1}'.format(EtcdConfiguration.get('/ovs/framework/hosts/{0}/storagedriver|rsp'.format(machine_id)), vpool_name)
        dirs2create.append(sdp_dtl.path)
        dirs2create.append(sdp_fd.path)
        dirs2create.append(rsppath)
        dirs2create.append(storagedriver.mountpoint)

        if backend_type.code == 'alba' and frag_size is None:
            raise ValueError('Something went wrong trying to calculate the fragment cache size')

        config_dir = '{0}/storagedriver/storagedriver'.format(EtcdConfiguration.get('/ovs/framework/paths|cfgdir'))
        client.dir_create(config_dir)
        alba_proxy = storagedriver.alba_proxy
        if alba_proxy is None and vpool.backend_type.code == 'alba':
            service = DalService()
            service.storagerouter = storagerouter
            service.ports = [StorageRouterController._get_free_ports(client, model_ports_in_use, 1)]
            service.name = 'albaproxy_{0}'.format(vpool_name)
            service.type = ServiceTypeList.get_by_name('AlbaProxy')
            service.save()
            alba_proxy = AlbaProxy()
            alba_proxy.service = service
            alba_proxy.storagedriver = storagedriver
            alba_proxy.save()
            config = RawConfigParser()
            for section in vpool.metadata['metadata']:
                config.add_section(section)
                for key, value in vpool.metadata['metadata'][section].iteritems():
                    config.set(section, key, value)
            cache_dir = sdp_frag.path
            root_client.dir_create(cache_dir)
            System.write_config(config, '{0}/{1}_alba.cfg'.format(config_dir, vpool_name), client)

            # manifest cache is in memory
            client.file_write('{0}/{1}_alba.json'.format(config_dir, vpool_name), json.dumps({
                'log_level': 'info',
                'port': alba_proxy.service.ports[0],
                'ips': ['127.0.0.1'],
                'manifest_cache_size': 100000,
                'fragment_cache_dir': cache_dir,
                'fragment_cache_size': frag_size,
                'albamgr_cfg_file': '{0}/{1}_alba.cfg'.format(config_dir, vpool_name)
            }))

        # Possible modes: ['classic', 'ganesha']
        machine_id = System.get_my_machine_id(client)
        if storagerouter.pmachine.hvtype == 'VMWARE':
            volumedriver_mode = EtcdConfiguration.get('/ovs/framework/hosts/{0}/storagedriver|vmware_mode'.format(machine_id))
        else:
            volumedriver_mode = 'classic'
        if storagerouter.pmachine.hvtype == 'VMWARE' and volumedriver_mode == 'ganesha':
            ganesha_config = '/opt/OpenvStorage/config/storagedriver/storagedriver/{0}_ganesha.conf'.format(vpool_name)
            contents = ''
            for template in ['ganesha-core', 'ganesha-export']:
                contents += client.file_read('/opt/OpenvStorage/config/templates/{0}.conf'.format(template))
            params = {'VPOOL_NAME': vpool_name,
                      'VPOOL_MOUNTPOINT': '/mnt/{0}'.format(vpool_name),
                      'NFS_FILESYSTEM_ID': storagerouter.ip.split('.', 2)[-1]}
            for key, value in params.iteritems():
                contents = contents.replace('<{0}>'.format(key), value)
            client.file_write(ganesha_config, contents)

        if 'config_params' in parameters:  # New vPool
            config_params = parameters['config_params']
            sco_size = config_params['sco_size']
            dtl_mode = config_params['dtl_mode']
            dedupe_mode = config_params['dedupe_mode']
            dtl_transport = config_params['dtl_transport']
            cache_strategy = config_params['cache_strategy']
            tlog_multiplier = StorageDriverClient.TLOG_MULTIPLIER_MAP[sco_size]
            sco_factor = float(config_params['write_buffer']) / tlog_multiplier / sco_size  # sco_factor = write buffer / tlog multiplier (default 20) / sco size (in MiB)
        else:  # Extend vPool
            sco_size = current_storage_driver_config['sco_size']
            dtl_mode = current_storage_driver_config['dtl_mode']
            dedupe_mode = current_storage_driver_config['dedupe_mode']
            dtl_transport = current_storage_driver_config['dtl_transport']
            cache_strategy = current_storage_driver_config['cache_strategy']
            tlog_multiplier = current_storage_driver_config['tlog_multiplier']
            sco_factor = float(current_storage_driver_config['write_buffer']) / tlog_multiplier / sco_size

        if dtl_mode == 'no_sync':
            filesystem_config['fs_dtl_host'] = None
            filesystem_config['fs_dtl_config_mode'] = StorageDriverClient.VOLDRV_DTL_MANUAL_MODE
        else:
            filesystem_config['fs_dtl_mode'] = StorageDriverClient.VPOOL_DTL_MODE_MAP[dtl_mode]
            filesystem_config['fs_dtl_config_mode'] = StorageDriverClient.VOLDRV_DTL_AUTOMATIC_MODE

        volume_manager_config["read_cache_default_mode"] = StorageDriverClient.VPOOL_DEDUPE_MAP[dedupe_mode]
        volume_manager_config["read_cache_default_behaviour"] = StorageDriverClient.VPOOL_CACHE_MAP[cache_strategy]
        volume_manager_config["number_of_scos_in_tlog"] = tlog_multiplier
        volume_manager_config["non_disposable_scos_factor"] = sco_factor

        queue_urls = []
        for current_storagerouter in StorageRouterList.get_masters():
            queue_urls.append({'amqp_uri': '{0}://{1}:{2}@{3}'.format(EtcdConfiguration.get('/ovs/framework/messagequeue|protocol'),
                                                                      EtcdConfiguration.get('/ovs/framework/messagequeue|user'),
                                                                      EtcdConfiguration.get('/ovs/framework/messagequeue|password'),
                                                                      current_storagerouter.ip)})

        storagedriver_config = StorageDriverConfiguration('storagedriver', vpool_name)
        storagedriver_config.load(client)
        storagedriver_config.clean()  # Clean out obsolete values
        if vpool.backend_type.code == 'alba':
            storagedriver_config.configure_backend_connection_manager(alba_connection_host='127.0.0.1',
                                                                      alba_connection_port=alba_proxy.service.ports[0],
                                                                      alba_connection_preset=vpool.metadata['preset'],
                                                                      alba_connection_timeout=15,
                                                                      backend_type='ALBA')
        elif vpool.backend_type.code in ['local', 'distributed']:
            storagedriver_config.configure_backend_connection_manager(**local_backend_data)
        else:
            storagedriver_config.configure_backend_connection_manager(**vpool.metadata)
        storagedriver_config.configure_content_addressed_cache(clustercache_mount_points=readcaches,
                                                               read_cache_serialization_path=rsppath)
        storagedriver_config.configure_scocache(scocache_mount_points=writecaches,
                                                trigger_gap='1GB',
                                                backoff_gap='2GB')
        storagedriver_config.configure_failovercache(failovercache_path=sdp_dtl.path,
                                                     failovercache_transport=StorageDriverClient.VPOOL_DTL_TRANSPORT_MAP[dtl_transport])
        storagedriver_config.configure_filesystem(**filesystem_config)
        storagedriver_config.configure_volume_manager(**volume_manager_config)
        storagedriver_config.configure_volume_router(vrouter_id=vrouter_id,
                                                     vrouter_redirect_timeout_ms='5000',
                                                     vrouter_routing_retries=10,
                                                     vrouter_volume_read_threshold=1024,
                                                     vrouter_volume_write_threshold=1024,
                                                     vrouter_file_read_threshold=1024,
                                                     vrouter_file_write_threshold=1024,
                                                     vrouter_min_workers=4,
                                                     vrouter_max_workers=16,
                                                     vrouter_sco_multiplier=sco_size / 4 * 1024,  # sco multiplier = SCO size (in MiB) / cluster size (currently 4KiB),
                                                     vrouter_backend_sync_timeout_ms=5000,
                                                     vrouter_migrate_timeout_ms=5000)
        storagedriver_config.configure_volume_router_cluster(vrouter_cluster_id=vpool.guid)
        storagedriver_config.configure_volume_registry(vregistry_arakoon_cluster_id=StorageRouterController.ARAKOON_CLUSTER_ID_VOLDRV,
                                                       vregistry_arakoon_cluster_nodes=arakoon_nodes)
        storagedriver_config.configure_distributed_lock_store(dls_type='Arakoon',
                                                              dls_arakoon_cluster_id=StorageRouterController.ARAKOON_CLUSTER_ID_VOLDRV,
                                                              dls_arakoon_cluster_nodes=arakoon_nodes)
        storagedriver_config.configure_file_driver(fd_cache_path=sdp_fd.path,
                                                   fd_extent_cache_capacity='1024',
                                                   fd_namespace='fd-{0}-{1}'.format(vpool_name, vpool.guid))
        storagedriver_config.configure_event_publisher(events_amqp_routing_key=EtcdConfiguration.get('/ovs/framework/messagequeue|queues.storagedriver'),
                                                       events_amqp_uris=queue_urls)
        storagedriver_config.configure_threadpool_component(num_threads=16)
        storagedriver_config.save(client, reload_config=False)

        DiskController.sync_with_reality(storagerouter.guid)

        MDSServiceController.prepare_mds_service(storagerouter=storagerouter,
                                                 vpool=vpool,
                                                 fresh_only=True,
                                                 reload_config=False)

        root_client.dir_create(dirs2create)
        root_client.file_create(files2create)
        if sdp_scrub is not None:
            root_client.dir_chmod(sdp_scrub.path, 0777)  # Used by gather_scrub_work which is a celery task executed by 'ovs' user and should be able to write in it

        params = {'VPOOL_MOUNTPOINT': storagedriver.mountpoint,
                  'HYPERVISOR_TYPE': storagerouter.pmachine.hvtype,
                  'VPOOL_NAME': vpool_name,
                  'UUID': str(uuid.uuid4()),
                  'OVS_UID': check_output('id -u ovs', shell=True).strip(),
                  'OVS_GID': check_output('id -g ovs', shell=True).strip(),
                  'KILL_TIMEOUT': str(int(readcache_size / 1024.0 / 1024.0 / 6.0 + 30))}

        logger.info('volumedriver_mode: {0}'.format(volumedriver_mode))
        logger.info('backend_type: {0}'.format(vpool.backend_type.code))
        dtl_service = 'ovs-dtl_{0}'.format(vpool.name)
        ServiceManager.add_service(name='ovs-dtl', params=params, client=root_client, target_name=dtl_service)
        ServiceManager.start_service(dtl_service, client=root_client)
        if vpool.backend_type.code == 'alba':
            alba_proxy_service = 'ovs-albaproxy_{0}'.format(vpool.name)
            ServiceManager.add_service(name='ovs-albaproxy', params=params, client=root_client, target_name=alba_proxy_service)
            ServiceManager.start_service(alba_proxy_service, client=root_client)
            dependencies = [alba_proxy_service]
        else:
            dependencies = None
        if volumedriver_mode == 'ganesha':
            template_name = 'ovs-ganesha'
        else:
            template_name = 'ovs-volumedriver'
        voldrv_service = 'ovs-volumedriver_{0}'.format(vpool.name)
        ServiceManager.add_service(name=template_name, params=params, client=root_client, target_name=voldrv_service, additional_dependencies=dependencies)

        if storagerouter.pmachine.hvtype == 'VMWARE' and volumedriver_mode == 'classic':
            root_client.run("grep -q '/tmp localhost(ro,no_subtree_check)' /etc/exports || echo '/tmp localhost(ro,no_subtree_check)' >> /etc/exports")
            root_client.run('service nfs-kernel-server start')

        if storagerouter.pmachine.hvtype == 'KVM':
            vpool_overview = root_client.run('virsh pool-list --all').splitlines()
            if vpool_overview:
                vpool_overview.pop(1)  # Pop   ---------------
                vpool_overview.pop(0)  # Pop   Name   State   Autostart
                virsh_pool_already_exists = False
                for vpool_info in vpool_overview:
                    virsh_vpool_name = vpool_info.split()[0].strip()
                    if vpool.name == virsh_vpool_name:
                        virsh_pool_already_exists = True
                        break
                if not virsh_pool_already_exists:
                    root_client.run('virsh pool-define-as {0} dir - - - - {1}'.format(vpool_name,
                                                                                      storagedriver.mountpoint))
                    root_client.run('virsh pool-build {0}'.format(vpool_name))
                    root_client.run('virsh pool-start {0}'.format(vpool_name))
                    root_client.run('virsh pool-autostart {0}'.format(vpool_name))

        # Start service
        storagedriver = StorageDriver(storagedriver.guid)
        current_startup_counter = storagedriver.startup_counter
        ServiceManager.enable_service(voldrv_service, client=root_client)
        ServiceManager.start_service(voldrv_service, client=root_client)
        tries = 60
        while storagedriver.startup_counter == current_startup_counter and tries > 0:
            logger.debug('Waiting for the StorageDriver to start up...')
            running = ServiceManager.get_service_status(voldrv_service, client=root_client)
            if running is False:
                raise RuntimeError('StorageDriver service failed to start (service not running)')
            tries -= 1
            time.sleep(60 - tries)
            storagedriver = StorageDriver(storagedriver.guid)
        if storagedriver.startup_counter == current_startup_counter:
            raise RuntimeError('StorageDriver service failed to start (got no event)')
        logger.debug('StorageDriver running')

        mds_config_set = MDSServiceController.get_mds_storagedriver_config_set(vpool=vpool, check_online=not offline_nodes_detected)
        for sr in all_storagerouters:
            if sr.ip not in ip_client_map:
                continue
            node_client = ip_client_map[sr.ip]['ovs']
            storagedriver_config = StorageDriverConfiguration('storagedriver', vpool_name)
            storagedriver_config.load(node_client)
            if storagedriver_config.is_new is False:
                storagedriver_config.clean()  # Clean out obsolete values
                storagedriver_config.configure_filesystem(fs_metadata_backend_mds_nodes=mds_config_set[sr.guid])
                storagedriver_config.save(node_client)

        # Everything's reconfigured, refresh new cluster configuration
        client = StorageDriverClient.load(vpool)
        for current_storagedriver in vpool.storagedrivers:
            if current_storagedriver.storagerouter.ip not in ip_client_map:
                continue
            client.update_cluster_node_configs(str(current_storagedriver.storagedriver_id))

        # Fill vPool size
        vfs_info = os.statvfs('/mnt/{0}'.format(vpool_name))
        vpool.size = vfs_info.f_blocks * vfs_info.f_bsize
        vpool.save()

        if offline_nodes_detected is True:
            try:
                VDiskController.dtl_checkup(vpool_guid=vpool.guid, chain_timeout=600)
            except:
                pass
            try:
                for vdisk in vpool.vdisks:
                    MDSServiceController.ensure_safety(vdisk=vdisk)
            except:
                pass
        else:
            VDiskController.dtl_checkup(vpool_guid=vpool.guid, chain_timeout=600)
            for vdisk in vpool.vdisks:
                MDSServiceController.ensure_safety(vdisk=vdisk)

        mgmt_center = Factory.get_mgmtcenter(storagerouter.pmachine)
        if mgmt_center:
            if parameters['integratemgmt'] is True:
                mgmt_center.configure_vpool_for_host(vpool.guid, storagerouter.pmachine.ip)
        else:
            logger.info('Storagerouter {0} does not have management center'.format(storagerouter.name))

    @staticmethod
    @celery.task(name='ovs.storagerouter.remove_storagedriver')
    def remove_storagedriver(storagedriver_guid, offline_storage_router_guids=None):
        """
        Removes a Storage Driver (if its the last Storage Driver for a vPool, the vPool is removed as well)
        :param storagedriver_guid: Guid of the Storage Driver to remove
        :param offline_storage_router_guids: Guids of Storage Routers which are offline and will be removed from cluster.
                                             WHETHER VPOOL WILL BE DELETED DEPENDS ON THIS
        """
<<<<<<< HEAD
        logger.info('Deleting storage driver with guid {0}'.format(storagedriver_guid))

        # Get objects & Make some checks
        storagedriver = StorageDriver(storagedriver_guid)
        storagerouter = storagedriver.storagerouter
        ip = storagerouter.ip
        pmachine = storagerouter.pmachine
        vmachines = VMachineList.get_customer_vmachines()
        pmachine_guids = [vm.pmachine_guid for vm in vmachines]
        vpool_guids = [vm.vpool_guid for vm in vmachines if vm.vpool_guid is not None]
        storagedrivers_left = False
        vpool = storagedriver.vpool

        # Validate node connectivity
        try:
            for current_storagerouter in [sd.storagerouter for sd in vpool.storagedrivers]:
                client = SSHClient(current_storagerouter, username='root')
                configuration_dir = EtcdConfiguration.get('/ovs/framework/paths|cfgdir')
                with Remote(client.ip, [LocalStorageRouterClient]) as remote:
=======
        storage_driver = StorageDriver(storagedriver_guid)
        logger.info('Remove Storage Driver - Guid {0} - Deleting Storage Driver {1}'.format(storage_driver.guid, storage_driver.name))

        if offline_storage_router_guids is None:
            offline_storage_router_guids = []

        client = None
        storage_drivers_left = False

        vpool = storage_driver.vpool
        storage_router = storage_driver.storagerouter
        storage_router_online = True
        storage_routers_offline = [StorageRouter(storage_router_guid) for storage_router_guid in offline_storage_router_guids]

        # Validations
        logger.info('Remove Storage Driver - Guid {0} - Checking availability of related Storage Routers'.format(storage_driver.guid, storage_driver.name))
        for sr in [sd.storagerouter for sd in vpool.storagedrivers]:
            if sr in storage_routers_offline:
                logger.info('Remove Storage Driver - Guid {0} - Storage Router {1} with IP {2} is offline'.format(storage_driver.guid, sr.name, sr.ip))
                continue
            if sr != storage_router:
                storage_drivers_left = True
            try:
                temp_client = SSHClient(sr, username='root')
                configuration_dir = temp_client.config_read('ovs.core.cfgdir')
                with Remote(temp_client.ip, [LocalStorageRouterClient]) as remote:
>>>>>>> 3384f295
                    lsrc = remote.LocalStorageRouterClient('{0}/storagedriver/storagedriver/{1}.json'.format(configuration_dir, vpool.name))
                    lsrc.server_revision()  # 'Cheap' call to verify whether volumedriver is responsive
                client = temp_client
                logger.info('Remove Storage Driver - Guid {0} - Storage Router {1} with IP {2} is online'.format(storage_driver.guid, sr.name, sr.ip))
            except UnableToConnectException:
                if sr == storage_router:
                    logger.info('Remove Storage Driver - Guid {0} - Storage Router {1} with IP {2} is offline'.format(storage_driver.guid, sr.name, sr.ip))
                    storage_router_online = False
                else:
                    raise RuntimeError('Not all StorageRouters are reachable')
            except Exception, ex:
                if 'ClusterNotReachableException' in str(ex):
                    raise RuntimeError('Not all StorageDrivers are reachable, please (re)start them and try again')
                else:
                    raise

        if client is None:
            raise RuntimeError('Could not found any responsive node in the cluster')

        vpool_guids = set()
        pmachine_guids = set()
        for virtual_machine in VMachineList.get_customer_vmachines():
            if virtual_machine.vpool_guid is not None:
                vpool_guids.add(virtual_machine.vpool_guid)
            pmachine_guids.add(virtual_machine.pmachine_guid)

        if storage_drivers_left is False and storage_router.pmachine.guid in pmachine_guids and vpool.guid in vpool_guids and storage_router_online is True:
            raise RuntimeError('There are still vMachines served from the given Storage Driver')
        if any(vdisk for vdisk in vpool.vdisks if vdisk.storagedriver_id == storage_driver.storagedriver_id) and storage_router_online is True:
            raise RuntimeError('There are still vDisks served from the given Storage Driver')

        # Unconfigure management center
        vdisks = []
        errors_found = False
        if storage_router_online is True:
            logger.info('Remove Storage Driver - Guid {0} - Checking management center'.format(storage_driver.guid))
            try:
                mgmt_center = Factory.get_mgmtcenter(pmachine=storage_router.pmachine)
                if mgmt_center and mgmt_center.is_host_configured_for_vpool(vpool.guid, storage_router.pmachine.ip):
                    logger.info('Remove Storage Driver - Guid {0} - Unconfiguring host with IP {1}'.format(storage_driver.guid, storage_router.pmachine.ip))
                    mgmt_center.unconfigure_vpool_for_host(vpool.guid, storage_drivers_left is False, storage_router.pmachine.ip)
            except Exception as ex:
                logger.error('Remove Storage Driver - Guid {0} - Unconfiguring failed with error: {1}'.format(storage_driver.guid, ex))
                errors_found = True
        # Migrate vDisks if node is offline
        else:
            logger.info('Remove Storage Driver - Guid {0} - Checking migration'.format(storage_driver.guid))
            available_storage_drivers = []
            for sd in vpool.storagedrivers:
                if sd != storage_driver and sd.storagerouter not in storage_routers_offline:
                    logger.info('Remove Storage Driver - Guid {0} - Available Storage Driver for migration - {1}'.format(storage_driver.guid, sd.name))
                    available_storage_drivers.append(str(sd.name))
            if available_storage_drivers:
                for vdisk in vpool.vdisks:
                    vdisk.invalidate_dynamics(['info', 'storagedriver_id'])
                    if vdisk.storagedriver_id == '':
                        logger.info('Remove Storage Driver - Guid {0} - Virtual Disk {1} {2} - Migration required'.format(storage_driver.guid, vdisk.guid, vdisk.name))
                        vdisks.append(vdisk)
                        try:
                            vdisk.storagedriver_client.migrate(str(vdisk.volume_id), available_storage_drivers[random.randint(0, len(available_storage_drivers) - 1)], True)
                        except Exception as ex:
                            logger.error('Remove Storage Driver - Guid {0} - Virtual Disk {1} {2} - Migration failed with error: {3}'.format(storage_driver.guid, vdisk.guid, vdisk.name, ex))
                            errors_found = True
                        vdisk.invalidate_dynamics(['info', 'storagedriver_id'])
                        if vdisk.storagedriver_id:
                            try:
                                logger.info('Remove Storage Driver - Guid {0} - Virtual Disk {1} {2} - Ensuring MDS safety after migration'.format(storage_driver.guid, vdisk.guid, vdisk.name))
                                MDSServiceController.ensure_safety(vdisk=vdisk,
                                                                   excluded_storagerouters=[storage_router] + storage_routers_offline)
                            except Exception as ex:  # We don't put errors_found to True, because ensure safety could possibly succeed later on
                                logger.error('Remove Storage Driver - Guid {0} - Virtual Disk {1} {2} - Ensuring MDS safety failed with error: {3}'.format(storage_driver.guid, vdisk.guid, vdisk.name, ex))
                    else:
                        logger.info('Remove Storage Driver - Guid {0} - Virtual Disk {1} {2} - No migration required'.format(storage_driver.guid, vdisk.guid, vdisk.name))

        # Unconfigure or reconfigure the MDSes
        logger.info('Remove Storage Driver - Guid {0} - Reconfiguring MDSes'.format(storage_driver.guid))
        mds_services_to_remove = [mds_service for mds_service in vpool.mds_services if mds_service.service.storagerouter_guid == storage_router.guid]
        for mds in mds_services_to_remove:
            for junction in mds.vdisks:
<<<<<<< HEAD
                vdisks.append(junction.vdisk)
        for vdisk in vdisks:
            if vdisk.storagedriver_id:
                MDSServiceController.ensure_safety(vdisk=vdisk,
                                                   excluded_storagerouters=[storagerouter])

        client = SSHClient(ip, username='root')
        configuration_dir = EtcdConfiguration.get('/ovs/framework/paths|cfgdir')
        machine_id = System.get_my_machine_id(client)
=======
                vdisk = junction.vdisk
                if vdisk in vdisks:
                    continue
                vdisks.append(vdisk)
                vdisk.invalidate_dynamics(['info', 'storagedriver_id'])
                if vdisk.storagedriver_id:
                    try:
                        logger.info('Remove Storage Driver - Guid {0} - Virtual Disk {1} {2} - Ensuring MDS safety'.format(storage_driver.guid, vdisk.guid, vdisk.name))
                        MDSServiceController.ensure_safety(vdisk=vdisk,
                                                           excluded_storagerouters=[storage_router] + storage_routers_offline)
                    except Exception as ex:
                        logger.error('Remove Storage Driver - Guid {0} - Virtual Disk {1} {2} - Ensuring MDS safety failed with error: {3}'.format(storage_driver.guid, vdisk.guid, vdisk.name, ex))
>>>>>>> 3384f295

        config = ArakoonClusterConfig(StorageRouterController.ARAKOON_CLUSTER_ID_VOLDRV)
        config.load_config(client)
        arakoon_node_configs = []
        offline_node_ips = [sr.ip for sr in storage_routers_offline]
        for node in config.nodes:
            if node.ip in offline_node_ips or (node.ip == storage_router.ip and storage_router_online is False):
                continue
            arakoon_node_configs.append(ArakoonNodeConfig(str(node.name), str(node.ip), node.client_port))
        logger.info('Remove Storage Driver - Guid {0} - Arakoon node configs - \n{1}'.format(storage_driver.guid, '\n'.join([str(config) for config in arakoon_node_configs])))
        vrouter_clusterregistry = ClusterRegistry(str(vpool.guid), StorageRouterController.ARAKOON_CLUSTER_ID_VOLDRV, arakoon_node_configs)

        # Disable and stop DTL, voldrv and albaproxy services
        if storage_router_online is True:
            dtl_service = 'dtl_{0}'.format(vpool.name)
            voldrv_service = 'volumedriver_{0}'.format(vpool.name)
            albaproxy_service = 'albaproxy_{0}'.format(vpool.name)
            client = SSHClient(storage_router, username='root')
            configuration_dir = client.config_read('ovs.core.cfgdir')

            for service in [voldrv_service, dtl_service]:
                try:
                    if ServiceManager.has_service(service, client=client):
                        logger.info('Remove Storage Driver - Guid {0} - Disabling service {1}'.format(storage_driver.guid, service))
                        ServiceManager.disable_service(service, client=client)
                        logger.info('Remove Storage Driver - Guid {0} - Stopping service {1}'.format(storage_driver.guid, service))
                        ServiceManager.stop_service(service, client=client)
                        logger.info('Remove Storage Driver - Guid {0} - Removing service {1}'.format(storage_driver.guid, service))
                        ServiceManager.remove_service(service, client=client)
                except Exception as ex:
                    logger.error('Remove Storage Driver - Guid {0} - Disabling/stopping service {1} failed with error: {2}'.format(storage_driver.guid, service.name, ex))
                    errors_found = True

            if storage_drivers_left is False:
                try:
                    if ServiceManager.has_service(albaproxy_service, client=client):
                        logger.info('Remove Storage Driver - Guid {0} - Starting Alba proxy'.format(storage_driver.guid))
                        ServiceManager.start_service(albaproxy_service, client=client)
                        tries = 10
                        running = False
                        port = storage_driver.alba_proxy.service.ports[0]
                        while running is False and tries > 0:
                            logger.info('Remove Storage Driver - Guid {0} - Waiting for the Alba proxy to start up'.format(storage_driver.guid))
                            tries -= 1
                            time.sleep(10 - tries)
                            try:
                                client.run('alba proxy-statistics --host 127.0.0.1 --port {0}'.format(port))
                                running = True
                            except CalledProcessError as ex:
                                logger.info('Remove Storage Driver - Guid {0} - Fetching alba proxy-statistics failed with error (but ignoring): {1}'.format(storage_driver.guid, ex))
                        if running is False:
                            raise RuntimeError('Alba proxy failed to start')
                        logger.info('Remove Storage Driver - Guid {0} - Alba proxy running'.format(storage_driver.guid))

                    logger.info('Remove Storage Driver - Guid {0} - Destroying filesystem and erasing node configs'.format(storage_driver.guid))
                    storagedriver_client = LocalStorageRouterClient('{0}/storagedriver/storagedriver/{1}.json'.format(configuration_dir, vpool.name))
                    # noinspection PyArgumentList
                    storagedriver_client.destroy_filesystem()
                    # noinspection PyArgumentList
                    vrouter_clusterregistry.erase_node_configs()
                except RuntimeError as ex:
                    logger.error('Remove Storage Driver - Guid {0} - Destroying filesystem and erasing node configs failed with error: {1}'.format(storage_driver.guid, ex))
                    errors_found = True
                try:
                    if ServiceManager.has_service(albaproxy_service, client=client):
                        logger.info('Remove Storage Driver - Guid {0} - Stopping service {1}'.format(storage_driver.guid, albaproxy_service))
                        ServiceManager.stop_service(albaproxy_service, client=client)
                        logger.info('Remove Storage Driver - Guid {0} - Removing service {1}'.format(storage_driver.guid, albaproxy_service))
                        ServiceManager.remove_service(albaproxy_service, client=client)
                except Exception as ex:
                    logger.error('Remove Storage Driver - Guid {0} - Disabling/stopping service {1} failed with error: {2}'.format(storage_driver.guid, albaproxy_service, ex))
                    errors_found = True

            # Clean up vPool on KVM host
            if storage_router.pmachine.hvtype == 'KVM':
                logger.info('Remove Storage Driver - Guid {0} - Removing vPool from KVM host'.format(storage_driver.guid))
                # 'Name                 State      Autostart '
                # '-------------------------------------------'
                # ' vpool1               active     yes'
                # ' vpool2               active     no'
                command = 'virsh pool-list --all'
                logger.info('Remove Storage Driver - Guid {0} - Removing vPool from KVM host - Executing command: {1}'.format(storage_driver.guid, command))
                vpool_overview = client.run(command).splitlines()
                vpool_overview.pop(1)  # Pop   ---------------
                vpool_overview.pop(0)  # Pop   Name   State   Autostart
                for vpool_info in vpool_overview:
                    vpool_name = vpool_info.split()[0].strip()
                    if vpool.name == vpool_name:
                        try:
                            command = 'virsh pool-destroy {0}'.format(vpool.name)
                            logger.info('Remove Storage Driver - Guid {0} - Removing vPool from KVM host - Executing command: {1}'.format(storage_driver.guid, command))
                            client.run(command)
                        except Exception as ex:
                            logger.error('Remove Storage Driver - Guid {0} - Removing vPool from KVM host - Destroying vPool failed with error: {1}'.format(storage_driver.guid, ex))
                            errors_found = True
                        try:
                            command = 'virsh pool-undefine {0}'.format(vpool.name)
                            logger.info('Remove Storage Driver - Guid {0} - Removing vPool from KVM host - Executing command: {1}'.format(storage_driver.guid, command))
                            client.run(command)
                        except Exception as ex:
                            logger.error('Remove Storage Driver - Guid {0} - Removing vPool from KVM host - Undefine vPool failed with error: {1}'.format(storage_driver.guid, ex))
                            errors_found = True
                        break

        # Reconfigure volumedriver arakoon cluster
        try:
            if storage_drivers_left is True:
                logger.info('Remove Storage Driver - Guid {0} - Reconfiguring volumedriver arakoon cluster'.format(storage_driver.guid))
                node_configs = []
                for sd in vpool.storagedrivers:
                    if sd != storage_driver and sd.storagerouter not in storage_routers_offline:
                        node_configs.append(ClusterNodeConfig(str(sd.storagedriver_id),
                                                              str(sd.cluster_ip),
                                                              sd.ports[0],
                                                              sd.ports[1],
                                                              sd.ports[2]))
                logger.info('Remove Storage Driver - Guid {0} - Node configs - \n{1}'.format(storage_driver.guid, '\n'.join([str(config) for config in node_configs])))
                vrouter_clusterregistry.set_node_configs(node_configs)
                srclient = StorageDriverClient.load(vpool)
                for sd in vpool.storagedrivers:
                    if sd != storage_driver and sd.storagerouter not in storage_routers_offline:
                        logger.info('Remove Storage Driver - Guid {0} - Storage Driver {1} {2} - Updating cluster node configs'.format(storage_driver.guid, sd.guid, sd.name))
                        srclient.update_cluster_node_configs(str(sd.storagedriver_id))
        except Exception as ex:
            logger.error('Remove Storage Driver - Guid {0} - Reconfiguring volumedriver arakoon cluster failed with error: {1}'.format(storage_driver.guid, ex))
            errors_found = True

        # Removing MDS services
        logger.info('Remove Storage Driver - Guid {0} - Removing MDS services'.format(storage_driver.guid))
        for mds_service in mds_services_to_remove:
            # All MDSServiceVDisk object should have been deleted above
<<<<<<< HEAD
            MDSServiceController.remove_mds_service(mds_service=mds_service,
                                                    vpool=vpool,
                                                    reload_config=False)

        # Cleanup directories/files
        dirs_to_remove = [storagedriver.mountpoint,
                          '{0}/{1}'.format(EtcdConfiguration.get('/ovs/framework/hosts/{0}/storagedriver|rsp'.format(machine_id)), vpool.name)]
        files_to_remove = ['{0}/storagedriver/storagedriver/{1}.json'.format(configuration_dir, vpool.name)]
        for sd_partition in storagedriver.partitions:
            dirs_to_remove.append(sd_partition.path)
            sd_partition.delete()

        if vpool.backend_type.code == 'alba':
            files_to_remove.append('{0}/storagedriver/storagedriver/{1}_alba.cfg'.format(configuration_dir, vpool.name))
            files_to_remove.append('{0}/storagedriver/storagedriver/{1}_alba.json'.format(configuration_dir, vpool.name))
        if storagerouter.pmachine.hvtype == 'VMWARE' and EtcdConfiguration.get('/ovs/framework/hosts/{0}/storagedriver|vmware_mode'.format(machine_id)) == 'ganesha':
            files_to_remove.append('{0}/storagedriver/storagedriver/{1}_ganesha.conf'.format(configuration_dir, vpool.name))

        for file_name in files_to_remove:
            if file_name and client.file_exists(file_name):
                client.file_delete(file_name)
                logger.info('Removed file {0}'.format(file_name))

        mountpoints = client.run('mount -v').strip().splitlines()
        mountpoints = [p.split(' ')[2] for p in mountpoints if len(p.split(' ')) > 2 and
                       not p.split(' ')[2].startswith('/dev') and not p.split(' ')[2].startswith('/proc') and
                       not p.split(' ')[2].startswith('/sys') and not p.split(' ')[2].startswith('/run') and
                       p.split(' ')[2] != '/' and not p.split(' ')[2].startswith('/mnt/alba-asd')]
=======
            try:
                logger.info('Remove Storage Driver - Guid {0} - Remove MDS service (number {1}) for Storage Router with IP {2}'.format(storage_driver.guid, mds_service.number, storage_router.ip))
                MDSServiceController.remove_mds_service(mds_service=mds_service,
                                                        vpool=vpool,
                                                        reconfigure=False,
                                                        allow_offline=not storage_router_online)
            except Exception as ex:
                logger.error('Remove Storage Driver - Guid {0} - Removing MDS service failed with error: {1}'.format(storage_driver.guid, ex))
                errors_found = True

        # Clean up directories and files
        dirs_to_remove = []
        for sd_partition in storage_driver.partitions:
            dirs_to_remove.append(sd_partition.path)
            sd_partition.delete()

        if storage_router_online is True:
            # Cleanup directories/files
            logger.info('Remove Storage Driver - Guid {0} - Deleting vPool related directories and files'.format(storage_driver.guid))
            configuration_dir = client.config_read('ovs.core.cfgdir')
            dirs_to_remove.append(storage_driver.mountpoint)
            dirs_to_remove.append('{0}/{1}'.format(client.config_read('ovs.storagedriver.rsp'), vpool.name))
            files_to_remove = ['{0}/storagedriver/storagedriver/{1}.json'.format(configuration_dir, vpool.name)]

            if vpool.backend_type.code == 'alba':
                files_to_remove.append('{0}/storagedriver/storagedriver/{1}_alba.cfg'.format(configuration_dir, vpool.name))
                files_to_remove.append('{0}/storagedriver/storagedriver/{1}_alba.json'.format(configuration_dir, vpool.name))
            if storage_router.pmachine.hvtype == 'VMWARE' and Configuration.get('ovs.storagedriver.vmware_mode') == 'ganesha':
                files_to_remove.append('{0}/storagedriver/storagedriver/{1}_ganesha.conf'.format(configuration_dir, vpool.name))

            for file_name in files_to_remove:
                try:
                    if file_name and client.file_exists(file_name):
                        client.file_delete(file_name)
                        logger.info('Remove Storage Driver - Guid {0} - Removed file {1} on Storage Router with IP {2}'.format(storage_driver.guid, file_name, client.ip))
                except Exception as ex:
                    logger.error('Remove Storage Driver - Guid {0} - Removing file {1} failed with error: {2}'.format(storage_driver.guid, file_name, ex))
                    errors_found = True
>>>>>>> 3384f295

            try:
                mountpoints = client.run('mount -v').strip().splitlines()
                mountpoints = [p.split(' ')[2] for p in mountpoints if len(p.split(' ')) > 2 and
                               not p.split(' ')[2].startswith('/dev') and not p.split(' ')[2].startswith('/proc') and
                               not p.split(' ')[2].startswith('/sys') and not p.split(' ')[2].startswith('/run') and
                               p.split(' ')[2] != '/' and not p.split(' ')[2].startswith('/mnt/alba-asd')]

                for dir_name in dirs_to_remove:
                    if dir_name and client.dir_exists(dir_name) and dir_name not in mountpoints and dir_name != '/':
                        client.dir_delete(dir_name)
                        logger.info('Remove Storage Driver - Guid {0} - Recursively removed {1} on Storage Router with IP {2}'.format(storage_driver.guid, dir_name, client.ip))
            except Exception as ex:
                logger.error('Remove Storage Driver - Guid {0} - Failed to retrieve mountpoint information or delete directories, error: {1}'.format(storage_driver.guid, ex))
                errors_found = True

            logger.info('Remove Storage Driver - Guid {0} - Synchronizing disks with reality'.format(storage_driver.guid))
            try:
                DiskController.sync_with_reality(storage_router.guid)
            except Exception as ex:
                logger.error('Remove Storage Driver - Guid {0} - Synchronizing disks with reality failed with error: {1}'.format(storage_driver.guid, ex))
                errors_found = True

        # Model cleanup
        logger.info('Remove Storage Driver - Guid {0} - Cleaning up model'.format(storage_driver.guid))
        if storage_driver.alba_proxy is not None:
            logger.info('Remove Storage Driver - Guid {0} - Removing alba proxy service from model'.format(storage_driver.guid))
            service = storage_driver.alba_proxy.service
            storage_driver.alba_proxy.delete()
            service.delete()
        storage_driver.delete(abandon=['logs'])  # Detach from the log entries

        if storage_drivers_left is False:
            try:
                logger.info('Remove Storage Driver - Guid {0} - Removing virtual disks from model'.format(storage_driver.guid))
                for vdisk in vpool.vdisks:
                    for junction in vdisk.mds_services:
                        junction.delete()
                    vdisk.delete()
                logger.info('Remove Storage Driver - Guid {0} - Removing vPool from model'.format(storage_driver.guid))
                vpool.delete()
            except Exception as ex:
                logger.error('Remove Storage Driver - Guid {0} - Cleaning up vdisks from the model failed with error: {1}'.format(storage_driver.guid, ex))
                errors_found = True
        else:
            logger.info('Remove Storage Driver - Guid {0} - Checking DTL for all virtual disks in vPool {1} with guid {2}'.format(storage_driver.guid, vpool.name, vpool.guid))
            try:
                VDiskController.dtl_checkup(vpool_guid=vpool.guid, chain_timeout=600)
            except Exception as ex:
                logger.error('Remove Storage Driver - Guid {0} - DTL checkup failed for vPool {1} with guid {2} with error: {3}'.format(storage_driver.guid, vpool.name, vpool.guid, ex))

        logger.info('Remove Storage Driver - Guid {0} - Running MDS checkup'.format(storage_driver.guid))
        try:
            MDSServiceController.mds_checkup()
        except Exception as ex:
            logger.error('Remove Storage Driver - Guid {0} - MDS checkup failed with error: {1}'.format(storage_driver.guid, ex))

        if errors_found is True:
            raise RuntimeError('1 or more errors occurred while trying to remove the storage driver. Please check /var/log/ovs/lib.log for more information')

    @staticmethod
    @celery.task(name='ovs.storagerouter.update_storagedrivers')
    def update_storagedrivers(storagedriver_guids, storagerouters, parameters):
        """
        Add/remove multiple vPools
        @param storagedriver_guids: Storage Drivers to be removed
        @param storagerouters: StorageRouters on which to add a new link
        @param parameters: Settings for new links
        """
        print 'update storagedrivers: {0}'.format(str(parameters))
        success = True
        # Add Storage Drivers
        for storagerouter_ip, storageappliance_machineid in storagerouters:
            try:
                new_parameters = copy.copy(parameters)
                new_parameters['storagerouter_ip'] = storagerouter_ip
                local_machineid = System.get_my_machine_id()
                if local_machineid == storageappliance_machineid:
                    # Inline execution, since it's on the same node (preventing deadlocks)
                    StorageRouterController.add_vpool(new_parameters)
                else:
                    # Async execution, since it has to be executed on another node
                    # @TODO: Will break in Celery 3.2, need to find another solution
                    # Requirements:
                    # - This code cannot continue until this new task is completed (as all these Storage Router
                    #   need to be handled sequentially
                    # - The wait() or get() method are not allowed anymore from within a task to prevent deadlocks
                    try:
                        _ = SSHClient(storagerouter_ip)
                    except UnableToConnectException:
                        raise RuntimeError('StorageRouter {0} is not reachable'.format(storagerouter_ip))
                    result = StorageRouterController.add_vpool.s(new_parameters).apply_async(
                        routing_key='sr.{0}'.format(storageappliance_machineid)
                    )
                    result.wait()
            except Exception as ex:
                logger.error('{0}'.format(ex))
                success = False
        # Remove Storage Drivers
        for storagedriver_guid in storagedriver_guids:
            try:
                storagedriver = StorageDriver(storagedriver_guid)
                storagerouter = storagedriver.storagerouter
                storagerouter_machineid = storagerouter.machine_id
                local_machineid = System.get_my_machine_id()
                if local_machineid == storagerouter_machineid:
                    # Inline execution, since it's on the same node (preventing deadlocks)
                    StorageRouterController.remove_storagedriver(storagedriver_guid)
                else:
                    # Async execution, since it has to be executed on another node
                    # @TODO: Will break in Celery 3.2, need to find another solution
                    # Requirements:
                    # - This code cannot continue until this new task is completed (as all these VSAs need to be
                    # handled sequentially
                    # - The wait() or get() method are not allowed anymore from within a task to prevent deadlocks
                    try:
                        _ = SSHClient(storagerouter)
                    except UnableToConnectException:
                        raise RuntimeError('StorageRouter {0} is not reachable'.format(storagerouter.ip))
                    result = StorageRouterController.remove_storagedriver.s(storagedriver_guid).apply_async(
                        routing_key='sr.{0}'.format(storagerouter_machineid)
                    )
                    result.wait()
            except Exception as ex:
                logger.error('{0}'.format(ex))
                success = False
        return success

    @staticmethod
    @celery.task(name='ovs.storagerouter.get_version_info')
    def get_version_info(storagerouter_guid):
        """
        Returns version information regarding a given StorageRouter
        :param storagerouter_guid: Storage Router guid to get version information for
        """
        return {'storagerouter_guid': storagerouter_guid,
                'versions': PackageManager.get_versions()}

    @staticmethod
    @celery.task(name='ovs.storagerouter.get_support_info')
    def get_support_info(storagerouter_guid):
        """
        Returns support information regarding a given StorageRouter
        :param storagerouter_guid: Storage Router guid to get support information for
        """
        return {'storagerouter_guid': storagerouter_guid,
                'nodeid': System.get_my_machine_id(),
                'clusterid': EtcdConfiguration.get('/ovs/framework/cluster_id'),
                'enabled': EtcdConfiguration.get('/ovs/framework/support|enabled'),
                'enablesupport': EtcdConfiguration.get('ovs/framework/support|enablesupport')}

    @staticmethod
    @celery.task(name='ovs.storagerouter.get_support_metadata')
    def get_support_metadata():
        """
        Returns support metadata for a given storagerouter. This should be a routed task!
        """
        return SupportAgent().get_heartbeat_data()

    @staticmethod
    @celery.task(name='ovs.storagerouter.get_logfiles')
    def get_logfiles(local_storagerouter_guid):
        """
        Collects logs, moves them to a web-accessible location and returns log tgz's filename
        :param local_storagerouter_guid: Storage Router guid to retrieve log files on
        """
        this_client = SSHClient('127.0.0.1', username='root')
        logfile = this_client.run('ovs collect logs').strip()
        logfilename = logfile.split('/')[-1]

        storagerouter = StorageRouter(local_storagerouter_guid)
        webpath = '/opt/OpenvStorage/webapps/frontend/downloads'
        client = SSHClient(storagerouter, username='root')
        client.dir_create(webpath)
        client.file_upload('{0}/{1}'.format(webpath, logfilename), logfile)
        client.run('chmod 666 {0}/{1}'.format(webpath, logfilename))
        return logfilename

    @staticmethod
    @celery.task(name='ovs.storagerouter.configure_support')
    def configure_support(enable, enable_support):
        """
        Configures support on all StorageRouters
        :param enable: If True support agent will be enabled and started, else disabled and stopped
        :param enable_support: If False openvpn will be stopped
        """
        clients = []
        try:
            for storagerouter in StorageRouterList.get_storagerouters():
                clients.append((SSHClient(storagerouter), SSHClient(storagerouter, username='root')))
        except UnableToConnectException:
            raise RuntimeError('Not all StorageRouters are reachable')
        EtcdConfiguration.set('/ovs/framework/support|enabled', enable)
        EtcdConfiguration.set('/ovs/framework/support|enablesupport', enable_support)
        for ovs_client, root_client in clients:
            if enable_support is False:
                root_client.run('service openvpn stop')
                root_client.file_delete('/etc/openvpn/ovs_*')
            if enable is True:
                if not ServiceManager.has_service(StorageRouterController.SUPPORT_AGENT, client=root_client):
                    ServiceManager.add_service(StorageRouterController.SUPPORT_AGENT, client=root_client)
                    ServiceManager.enable_service(StorageRouterController.SUPPORT_AGENT, client=root_client)
                if not ServiceManager.get_service_status(StorageRouterController.SUPPORT_AGENT, client=root_client):
                    ServiceManager.start_service(StorageRouterController.SUPPORT_AGENT, client=root_client)
                else:
                    ServiceManager.restart_service(StorageRouterController.SUPPORT_AGENT, client=root_client)
            else:
                if ServiceManager.has_service(StorageRouterController.SUPPORT_AGENT, client=root_client):
                    if ServiceManager.get_service_status(StorageRouterController.SUPPORT_AGENT, client=root_client):
                        ServiceManager.stop_service(StorageRouterController.SUPPORT_AGENT, client=root_client)
                    ServiceManager.remove_service(StorageRouterController.SUPPORT_AGENT, client=root_client)
        return True

    @staticmethod
    @celery.task(name='ovs.storagerouter.check_s3')
    def check_s3(host, port, accesskey, secretkey):
        """
        Validates whether connection to a given S3 backend can be made
        :param host: Host to check
        :param port: Port on which to check
        :param accesskey: Access key to be used for connection
        :param secretkey: Secret key to be used for connection
        """
        try:
            import boto
            import boto.s3.connection
            backend = boto.connect_s3(aws_access_key_id=accesskey,
                                      aws_secret_access_key=secretkey,
                                      port=port,
                                      host=host,
                                      is_secure=(port == 443),
                                      calling_format=boto.s3.connection.OrdinaryCallingFormat())
            backend.get_all_buckets()
            return True
        except Exception as ex:
            logger.exception('Error during S3 check: {0}'.format(ex))
            return False

    @staticmethod
    @celery.task(name='ovs.storagerouter.check_mtpt')
    def check_mtpt(name):
        """
        Checks whether a given mountpoint for vPool is in use
        :param name: Name of the mountpoint to check
        """
        mountpoint = '/mnt/{0}'.format(name)
        if not os.path.exists(mountpoint):
            return True
        return check_output('sudo -s ls -al {0} | wc -l'.format(mountpoint), shell=True).strip() == '3'

    @staticmethod
    @celery.task(name='ovs.storagerouter.get_update_status')
    def get_update_status(storagerouter_ip):
        """
        Checks for new updates
        :param storagerouter_ip: IP of the Storage Router to check for updates
        """
        # Check plugin requirements
        root_client = SSHClient(storagerouter_ip,
                                username='root')
        required_plugin_params = {'name': (str, None),             # Name of a subpart of the plugin and is used for translation in html. Eg: alba:packages.SDM
                                  'version': (str, None),          # Available version to be installed
                                  'namespace': (str, None),        # Name of the plugin and is used for translation in html. Eg: ALBA:packages.sdm
                                  'services': (list, str),         # Services which the plugin depends upon and should be stopped during update
                                  'packages': (list, str),         # Packages which contain the plugin code and should be updated
                                  'downtime': (list, tuple),       # Information about crucial services which will go down during the update
                                  'prerequisites': (list, tuple)}  # Information about prerequisites which are unmet (eg running vms for storage driver update)
        package_map = {}
        plugin_functions = Toolbox.fetch_hooks('update', 'metadata')
        for function in plugin_functions:
            output = function(root_client)
            if not isinstance(output, dict):
                raise ValueError('Update cannot continue. Failed to retrieve correct plugin information ({0})'.format(function.func_name))

            for key, value in output.iteritems():
                for out in value:
                    Toolbox.verify_required_params(required_plugin_params, out)
                if key not in package_map:
                    package_map[key] = []
                package_map[key] += value

        # Update apt (only our ovs apt repo)
        PackageManager.update(client=root_client)

        # Compare installed and candidate versions
        return_value = {'upgrade_ongoing': os.path.exists('/etc/upgrade_ongoing')}
        for gui_name, package_information in package_map.iteritems():
            return_value[gui_name] = []
            for package_info in package_information:
                version = package_info['version']
                if version:
                    gui_down = 'watcher-framework' in package_info['services'] or 'nginx' in package_info['services']
                    info_added = False
                    for index, item in enumerate(return_value[gui_name]):
                        if item['name'] == package_info['name']:
                            return_value[gui_name][index]['downtime'].extend(package_info['downtime'])
                            info_added = True
                            if gui_down is True and return_value[gui_name][index]['gui_down'] is False:
                                return_value[gui_name][index]['gui_down'] = True
                    if info_added is False:  # Some plugins can have same package dependencies as core and we only want to show each package once in GUI (Eg: Arakoon for core and ALBA)
                        return_value[gui_name].append({'to': version,
                                                       'name': package_info['name'],
                                                       'gui_down': gui_down,
                                                       'downtime': package_info['downtime'],
                                                       'namespace': package_info['namespace'],
                                                       'prerequisites': package_info['prerequisites']})
        return return_value

    @staticmethod
    @add_hooks('update', 'metadata')
    def get_metadata_framework(client):
        """
        Retrieve packages and services on which the framework depends
        :param client: SSHClient on which to retrieve the metadata
        :return: List of dictionaries which contain services to restart,
                                                    packages to update,
                                                    information about potential downtime
                                                    information about unmet prerequisites
        """
        this_sr = StorageRouterList.get_by_ip(client.ip)
        srs = StorageRouterList.get_storagerouters()
        ovsdb_cluster = [ser.storagerouter_guid for sr in srs for ser in sr.services if ser.type.name == 'Arakoon' and ser.name == 'arakoon-ovsdb']
        downtime = [('ovs', 'ovsdb', None)] if len(ovsdb_cluster) < 3 and this_sr.guid in ovsdb_cluster else []

        ovs_info = PackageManager.verify_update_required(packages=['openvstorage-core', 'openvstorage-webapps', 'openvstorage-cinder-plugin'],
                                                         services=['watcher-framework', 'memcached'],
                                                         client=client)
        arakoon_info = PackageManager.verify_update_required(packages=['arakoon'],
                                                             services=['arakoon-ovsdb'],
                                                             client=client)

        return {'framework': [{'name': 'ovs',
                               'version': ovs_info['version'],
                               'services': ovs_info['services'],
                               'packages': ovs_info['packages'],
                               'downtime': [],
                               'namespace': 'ovs',
                               'prerequisites': []},
                              {'name': 'arakoon',
                               'version': arakoon_info['version'],
                               'services': arakoon_info['services'],
                               'packages': arakoon_info['packages'],
                               'downtime': downtime,
                               'namespace': 'ovs',
                               'prerequisites': []}]}

    @staticmethod
    @add_hooks('update', 'metadata')
    def get_metadata_volumedriver(client):
        """
        Retrieve packages and services on which the volumedriver depends
        :param client: SSHClient on which to retrieve the metadata
        :return: List of dictionaries which contain services to restart,
                                                    packages to update,
                                                    information about potential downtime
                                                    information about unmet prerequisites
        """
        running_vms = False
        for vpool in VPoolList.get_vpools():
            for vdisk in vpool.vdisks:
                if vdisk.vmachine_guid is None:
                    continue
                if vdisk.vmachine.hypervisor_status in ['RUNNING', 'PAUSED']:
                    running_vms = True
                    break
            if running_vms is True:
                break

        this_sr = StorageRouterList.get_by_ip(client.ip)
        alba_proxies = []
        alba_downtime = []
        voldrv_cluster = []
        for sr in StorageRouterList.get_storagerouters():
            for service in sr.services:
                if service.type.name == 'Arakoon' and service.name == 'arakoon-voldrv':
                    voldrv_cluster.append(service.storagerouter_guid)
                elif service.type.name == 'AlbaProxy' and service.storagerouter_guid == this_sr.guid:
                    alba_proxies.append(service.alba_proxy)
                    alba_downtime.append(('ovs', 'proxy', service.alba_proxy.storagedriver.vpool.name))

        prerequisites = [('ovs', 'vmachine', None)] if running_vms is True else []
        volumedriver_services = ['ovs-volumedriver_{0}'.format(sd.vpool.name)
                                 for sd in this_sr.storagedrivers]
        volumedriver_services.extend(['ovs-dtl_{0}'.format(sd.vpool.name)
                                      for sd in this_sr.storagedrivers])
        voldrv_info = PackageManager.verify_update_required(packages=['volumedriver-base', 'volumedriver-server'],
                                                            services=volumedriver_services,
                                                            client=client)
        alba_info = PackageManager.verify_update_required(packages=['alba'],
                                                          services=[service.service.name for service in alba_proxies],
                                                          client=client)
        arakoon_info = PackageManager.verify_update_required(packages=['arakoon'],
                                                             services=['arakoon-voldrv'],
                                                             client=client)

        return {'volumedriver': [{'name': 'volumedriver',
                                  'version': voldrv_info['version'],
                                  'services': voldrv_info['services'],
                                  'packages': voldrv_info['packages'],
                                  'downtime': alba_downtime,
                                  'namespace': 'ovs',
                                  'prerequisites': prerequisites},
                                 {'name': 'alba',
                                  'version': alba_info['version'],
                                  'services': alba_info['services'],
                                  'packages': alba_info['packages'],
                                  'downtime': alba_downtime,
                                  'namespace': 'ovs',
                                  'prerequisites': prerequisites},
                                 {'name': 'arakoon',
                                  'version': arakoon_info['version'],
                                  'services': arakoon_info['services'],
                                  'packages': arakoon_info['packages'],
                                  'downtime': [('ovs', 'voldrv', None)] if len(voldrv_cluster) < 3 and this_sr.guid in voldrv_cluster else [],
                                  'namespace': 'ovs',
                                  'prerequisites': []}]}

    @staticmethod
    @celery.task(name='ovs.storagerouter.update_framework')
    def update_framework(storagerouter_ip):
        """
        Launch the update_framework method in setup.py
        :param storagerouter_ip: IP of the Storage Router to update the framework packages on
        """
        root_client = SSHClient(storagerouter_ip,
                                username='root')
        root_client.run('ovs update framework')

    @staticmethod
    @celery.task(name='ovs.storagerouter.update_volumedriver')
    def update_volumedriver(storagerouter_ip):
        """
        Launch the update_volumedriver method in setup.py
        :param storagerouter_ip: IP of the Storage Router to update the volumedriver packages on
        """
        root_client = SSHClient(storagerouter_ip,
                                username='root')
        root_client.run('ovs update volumedriver')

    @staticmethod
    @celery.task(name='ovs.storagerouter.refresh_hardware')
    def refresh_hardware(storagerouter_guid):
        """
        Refreshes all hardware related information
        :param storagerouter_guid: Guid of the Storage Router to refresh the hardware on
        """
        StorageRouterController.set_rdma_capability(storagerouter_guid)
        DiskController.sync_with_reality(storagerouter_guid)

    @staticmethod
    def set_rdma_capability(storagerouter_guid):
        """
        Check if the Storage Router has been reconfigured to be able to support RDMA
        :param storagerouter_guid: Guid of the Storage Router to check and set
        :return: None
        """
        storagerouter = StorageRouter(storagerouter_guid)
        client = SSHClient(storagerouter, username='root')
        rdma_capable = False
        with Remote(client.ip, [os], username='root') as remote:
            for root, dirs, files in remote.os.walk('/sys/class/infiniband'):
                for directory in dirs:
                    ports_dir = remote.os.path.join(root, directory, 'ports')
                    if not remote.os.path.exists(ports_dir):
                        continue
                    for sub_root, sub_dirs, _ in remote.os.walk(ports_dir):
                        if sub_root != ports_dir:
                            continue
                        for sub_directory in sub_dirs:
                            state_file = remote.os.path.join(sub_root, sub_directory, 'state')
                            if remote.os.path.exists(state_file):
                                if 'ACTIVE' in client.run('cat {0}'.format(state_file)):
                                    rdma_capable = True
        storagerouter.rdma_capable = rdma_capable
        storagerouter.save()

    @staticmethod
    @celery.task(name='ovs.storagerouter.configure_disk')
    def configure_disk(storagerouter_guid, disk_guid, partition_guid, offset, size, roles):
        """
        Configures a partition
        :param storagerouter_guid: Guid of the Storage Router to configure a disk on
        :param disk_guid: Guid of the disk to configure
        :param partition_guid: Guid of the partition on the disk
        :param offset: Offset for the partition
        :param size: Size of the partition
        :param roles: Roles assigned to the partition
        """
        storagerouter = StorageRouter(storagerouter_guid)
        for role in roles:
            if role not in DiskPartition.ROLES or role == DiskPartition.ROLES.BACKEND:
                raise RuntimeError('Invalid role specified: {0}'.format(role))
        DiskController.sync_with_reality(storagerouter_guid)
        disk = Disk(disk_guid)
        if disk.storagerouter_guid != storagerouter_guid:
            raise RuntimeError('The given Disk is not on the given StorageRouter')
        if partition_guid is None:
            logger.debug('Creating new partition - Offset: {0} bytes - Size: {1} bytes - Roles: {2}'.format(offset, size, roles))
            with Remote(storagerouter.ip, [DiskTools], username='root') as remote:
                remote.DiskTools.create_partition(disk_path=disk.path,
                                                  disk_size=disk.size,
                                                  partition_start=offset,
                                                  partition_size=size)
            DiskController.sync_with_reality(storagerouter_guid)
            disk = Disk(disk_guid)
            end_point = offset + size
            partition = None
            for part in disk.partitions:
                if offset < part.offset + part.size and end_point > part.offset:
                    partition = part
                    break

            if partition is None:
                raise RuntimeError('No new partition detected on disk {0} after having created 1'.format(disk.name))
            logger.debug('Partition created')
        else:
            logger.debug('Using existing partition')
            partition = DiskPartition(partition_guid)
            if partition.disk_guid != disk_guid:
                raise RuntimeError('The given DiskPartition is not on the given Disk')
        if partition.filesystem is None or partition_guid is None:
            logger.debug('Creating filesystem')
            with Remote(storagerouter.ip, [DiskTools], username='root') as remote:
                remote.DiskTools.make_fs(partition.path)
                DiskController.sync_with_reality(storagerouter_guid)
                partition = DiskPartition(partition.guid)
                if partition.filesystem not in ['ext4', 'xfs']:
                    raise RuntimeError('Unexpected filesystem')
            logger.debug('Filesystem created')
        if partition.mountpoint is None:
            logger.debug('Configuring mountpoint')
            with Remote(storagerouter.ip, [DiskTools], username='root') as remote:
                counter = 1
                mountpoint = None
                while True:
                    mountpoint = '/mnt/{0}{1}'.format('ssd' if disk.is_ssd else 'hdd', counter)
                    counter += 1
                    if not remote.DiskTools.mountpoint_exists(mountpoint):
                        break
                logger.debug('Found mountpoint: {0}'.format(mountpoint))
                remote.DiskTools.add_fstab(partition.path, mountpoint, partition.filesystem)
                remote.DiskTools.mount(mountpoint)
                DiskController.sync_with_reality(storagerouter_guid)
                partition = DiskPartition(partition.guid)
                if partition.mountpoint != mountpoint:
                    raise RuntimeError('Unexpected mountpoint')
            logger.debug('Mountpoint configured')
        partition.roles = roles
        partition.save()
        logger.debug('Partition configured')

    @staticmethod
    def _get_free_ports(client, ports_in_use, number):
        """
        Gets `number` free ports ports that are not in use and not reserved
        """
        machine_id = System.get_my_machine_id(client)
        port_range = EtcdConfiguration.get('/ovs/framework/hosts/{0}/ports|storagedriver'.format(machine_id))
        ports = System.get_free_ports(port_range, ports_in_use, number, client)

        return ports if number != 1 else ports[0]

    @staticmethod
    def _check_scrub_partition_present():
        """
        Checks whether at least 1 scrub partition is present on any Storage Router
        :return: boolean
        """
        for storage_router in StorageRouterList.get_storagerouters():
            for disk in storage_router.disks:
                for partition in disk.partitions:
                    if DiskPartition.ROLES.SCRUB in partition.roles:
                        return True
        return False<|MERGE_RESOLUTION|>--- conflicted
+++ resolved
@@ -897,27 +897,6 @@
         :param offline_storage_router_guids: Guids of Storage Routers which are offline and will be removed from cluster.
                                              WHETHER VPOOL WILL BE DELETED DEPENDS ON THIS
         """
-<<<<<<< HEAD
-        logger.info('Deleting storage driver with guid {0}'.format(storagedriver_guid))
-
-        # Get objects & Make some checks
-        storagedriver = StorageDriver(storagedriver_guid)
-        storagerouter = storagedriver.storagerouter
-        ip = storagerouter.ip
-        pmachine = storagerouter.pmachine
-        vmachines = VMachineList.get_customer_vmachines()
-        pmachine_guids = [vm.pmachine_guid for vm in vmachines]
-        vpool_guids = [vm.vpool_guid for vm in vmachines if vm.vpool_guid is not None]
-        storagedrivers_left = False
-        vpool = storagedriver.vpool
-
-        # Validate node connectivity
-        try:
-            for current_storagerouter in [sd.storagerouter for sd in vpool.storagedrivers]:
-                client = SSHClient(current_storagerouter, username='root')
-                configuration_dir = EtcdConfiguration.get('/ovs/framework/paths|cfgdir')
-                with Remote(client.ip, [LocalStorageRouterClient]) as remote:
-=======
         storage_driver = StorageDriver(storagedriver_guid)
         logger.info('Remove Storage Driver - Guid {0} - Deleting Storage Driver {1}'.format(storage_driver.guid, storage_driver.name))
 
@@ -942,9 +921,8 @@
                 storage_drivers_left = True
             try:
                 temp_client = SSHClient(sr, username='root')
-                configuration_dir = temp_client.config_read('ovs.core.cfgdir')
+                configuration_dir = EtcdConfiguration.get('/ovs/framework/paths|cfgdir')
                 with Remote(temp_client.ip, [LocalStorageRouterClient]) as remote:
->>>>>>> 3384f295
                     lsrc = remote.LocalStorageRouterClient('{0}/storagedriver/storagedriver/{1}.json'.format(configuration_dir, vpool.name))
                     lsrc.server_revision()  # 'Cheap' call to verify whether volumedriver is responsive
                 client = temp_client
@@ -1024,17 +1002,6 @@
         mds_services_to_remove = [mds_service for mds_service in vpool.mds_services if mds_service.service.storagerouter_guid == storage_router.guid]
         for mds in mds_services_to_remove:
             for junction in mds.vdisks:
-<<<<<<< HEAD
-                vdisks.append(junction.vdisk)
-        for vdisk in vdisks:
-            if vdisk.storagedriver_id:
-                MDSServiceController.ensure_safety(vdisk=vdisk,
-                                                   excluded_storagerouters=[storagerouter])
-
-        client = SSHClient(ip, username='root')
-        configuration_dir = EtcdConfiguration.get('/ovs/framework/paths|cfgdir')
-        machine_id = System.get_my_machine_id(client)
-=======
                 vdisk = junction.vdisk
                 if vdisk in vdisks:
                     continue
@@ -1047,7 +1014,6 @@
                                                            excluded_storagerouters=[storage_router] + storage_routers_offline)
                     except Exception as ex:
                         logger.error('Remove Storage Driver - Guid {0} - Virtual Disk {1} {2} - Ensuring MDS safety failed with error: {3}'.format(storage_driver.guid, vdisk.guid, vdisk.name, ex))
->>>>>>> 3384f295
 
         config = ArakoonClusterConfig(StorageRouterController.ARAKOON_CLUSTER_ID_VOLDRV)
         config.load_config(client)
@@ -1179,36 +1145,6 @@
         logger.info('Remove Storage Driver - Guid {0} - Removing MDS services'.format(storage_driver.guid))
         for mds_service in mds_services_to_remove:
             # All MDSServiceVDisk object should have been deleted above
-<<<<<<< HEAD
-            MDSServiceController.remove_mds_service(mds_service=mds_service,
-                                                    vpool=vpool,
-                                                    reload_config=False)
-
-        # Cleanup directories/files
-        dirs_to_remove = [storagedriver.mountpoint,
-                          '{0}/{1}'.format(EtcdConfiguration.get('/ovs/framework/hosts/{0}/storagedriver|rsp'.format(machine_id)), vpool.name)]
-        files_to_remove = ['{0}/storagedriver/storagedriver/{1}.json'.format(configuration_dir, vpool.name)]
-        for sd_partition in storagedriver.partitions:
-            dirs_to_remove.append(sd_partition.path)
-            sd_partition.delete()
-
-        if vpool.backend_type.code == 'alba':
-            files_to_remove.append('{0}/storagedriver/storagedriver/{1}_alba.cfg'.format(configuration_dir, vpool.name))
-            files_to_remove.append('{0}/storagedriver/storagedriver/{1}_alba.json'.format(configuration_dir, vpool.name))
-        if storagerouter.pmachine.hvtype == 'VMWARE' and EtcdConfiguration.get('/ovs/framework/hosts/{0}/storagedriver|vmware_mode'.format(machine_id)) == 'ganesha':
-            files_to_remove.append('{0}/storagedriver/storagedriver/{1}_ganesha.conf'.format(configuration_dir, vpool.name))
-
-        for file_name in files_to_remove:
-            if file_name and client.file_exists(file_name):
-                client.file_delete(file_name)
-                logger.info('Removed file {0}'.format(file_name))
-
-        mountpoints = client.run('mount -v').strip().splitlines()
-        mountpoints = [p.split(' ')[2] for p in mountpoints if len(p.split(' ')) > 2 and
-                       not p.split(' ')[2].startswith('/dev') and not p.split(' ')[2].startswith('/proc') and
-                       not p.split(' ')[2].startswith('/sys') and not p.split(' ')[2].startswith('/run') and
-                       p.split(' ')[2] != '/' and not p.split(' ')[2].startswith('/mnt/alba-asd')]
-=======
             try:
                 logger.info('Remove Storage Driver - Guid {0} - Remove MDS service (number {1}) for Storage Router with IP {2}'.format(storage_driver.guid, mds_service.number, storage_router.ip))
                 MDSServiceController.remove_mds_service(mds_service=mds_service,
@@ -1228,15 +1164,15 @@
         if storage_router_online is True:
             # Cleanup directories/files
             logger.info('Remove Storage Driver - Guid {0} - Deleting vPool related directories and files'.format(storage_driver.guid))
-            configuration_dir = client.config_read('ovs.core.cfgdir')
+            configuration_dir = EtcdConfiguration.get('/ovs/framework/paths|cfgdir')
             dirs_to_remove.append(storage_driver.mountpoint)
-            dirs_to_remove.append('{0}/{1}'.format(client.config_read('ovs.storagedriver.rsp'), vpool.name))
+            dirs_to_remove.append('{0}/{1}'.format(EtcdConfiguration.get('/ovs/framework/hosts/{0}/storagedriver|rsp'.format(machine_id), vpool.name))
             files_to_remove = ['{0}/storagedriver/storagedriver/{1}.json'.format(configuration_dir, vpool.name)]
 
             if vpool.backend_type.code == 'alba':
                 files_to_remove.append('{0}/storagedriver/storagedriver/{1}_alba.cfg'.format(configuration_dir, vpool.name))
                 files_to_remove.append('{0}/storagedriver/storagedriver/{1}_alba.json'.format(configuration_dir, vpool.name))
-            if storage_router.pmachine.hvtype == 'VMWARE' and Configuration.get('ovs.storagedriver.vmware_mode') == 'ganesha':
+            if storage_router.pmachine.hvtype == 'VMWARE' and EtcdConfiguration.get('/ovs/framework/hosts/{0}/storagedriver|vmware_mode'.format(machine_id)) == 'ganesha':
                 files_to_remove.append('{0}/storagedriver/storagedriver/{1}_ganesha.conf'.format(configuration_dir, vpool.name))
 
             for file_name in files_to_remove:
@@ -1247,7 +1183,6 @@
                 except Exception as ex:
                     logger.error('Remove Storage Driver - Guid {0} - Removing file {1} failed with error: {2}'.format(storage_driver.guid, file_name, ex))
                     errors_found = True
->>>>>>> 3384f295
 
             try:
                 mountpoints = client.run('mount -v').strip().splitlines()
