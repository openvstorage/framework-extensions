# Copyright 2014 iNuron NV
#
# Licensed under the Open vStorage Modified Apache License (the "License");
# you may not use this file except in compliance with the License.
# You may obtain a copy of the License at
#
#     http://www.openvstorage.org/license
#
# Unless required by applicable law or agreed to in writing, software
# distributed under the License is distributed on an "AS IS" BASIS,
# WITHOUT WARRANTIES OR CONDITIONS OF ANY KIND, either express or implied.
# See the License for the specific language governing permissions and
# limitations under the License.

"""
StorageRouter module
"""
import os
import re
import copy
import uuid
import json
import time
import random
from ConfigParser import RawConfigParser
from subprocess import check_output, CalledProcessError

from ovs.celery_run import celery
from ovs.dal.hybrids.disk import Disk
from ovs.dal.hybrids.diskpartition import DiskPartition
from ovs.dal.hybrids.j_albaproxy import AlbaProxy
from ovs.dal.hybrids.j_storagedriverpartition import StorageDriverPartition
from ovs.dal.hybrids.service import Service as DalService
from ovs.dal.hybrids.storagedriver import StorageDriver
from ovs.dal.hybrids.storagerouter import StorageRouter
from ovs.dal.hybrids.vpool import VPool
from ovs.dal.lists.backendtypelist import BackendTypeList
from ovs.dal.lists.clientlist import ClientList
from ovs.dal.lists.servicetypelist import ServiceTypeList
from ovs.dal.lists.storagedriverlist import StorageDriverList
from ovs.dal.lists.storagerouterlist import StorageRouterList
from ovs.dal.lists.vmachinelist import VMachineList
from ovs.dal.lists.vpoollist import VPoolList
from ovs.extensions.api.client import OVSClient
from ovs.extensions.db.arakoon.ArakoonInstaller import ArakoonClusterConfig
from ovs.extensions.db.etcd.configuration import EtcdConfiguration
from ovs.extensions.generic.disk import DiskTools
from ovs.extensions.generic.remote import Remote
from ovs.extensions.generic.sshclient import SSHClient, UnableToConnectException
from ovs.extensions.generic.system import System
from ovs.extensions.hypervisor.factory import Factory
from ovs.extensions.packages.package import PackageManager
from ovs.extensions.services.service import ServiceManager
from ovs.extensions.storageserver.storagedriver import StorageDriverConfiguration, StorageDriverClient
from ovs.extensions.support.agent import SupportAgent
from ovs.lib.disk import DiskController
from ovs.lib.helpers.decorators import add_hooks
from ovs.lib.helpers.toolbox import Toolbox
from ovs.lib.mdsservice import MDSServiceController
from ovs.lib.storagedriver import StorageDriverController
from ovs.lib.vdisk import VDiskController
from ovs.lib.vpool import VPoolController
from ovs.log.logHandler import LogHandler
from volumedriver.storagerouter import storagerouterclient
from volumedriver.storagerouter.storagerouterclient import ArakoonNodeConfig
from volumedriver.storagerouter.storagerouterclient import ClusterNodeConfig
from volumedriver.storagerouter.storagerouterclient import ClusterRegistry
from volumedriver.storagerouter.storagerouterclient import LocalStorageRouterClient

logger = LogHandler.get('lib', name='storagerouter')
storagerouterclient.Logger.setupLogging(LogHandler.load_path('storagerouterclient'))
# noinspection PyArgumentList
storagerouterclient.Logger.enableLogging()


class StorageRouterController(object):
    """
    Contains all BLL related to StorageRouter
    """
    ARAKOON_CLUSTER_ID_VOLDRV = 'voldrv'
    SUPPORT_AGENT = 'support-agent'
    PARTITION_DEFAULT_USAGES = {DiskPartition.ROLES.DB: (40, 20),  # 1st number is exact size in GiB, 2nd number is percentage (highest of the 2 will be taken)
                                DiskPartition.ROLES.SCRUB: (0, 0)}

    @staticmethod
    @celery.task(name='ovs.storagerouter.get_metadata')
    def get_metadata(storagerouter_guid):
        """
        Gets physical information about the machine this task is running on
        :param storagerouter_guid: Storage Router guid to retrieve the metadata for
        """
        storagerouter = StorageRouter(storagerouter_guid)
        client = SSHClient(storagerouter)
        if storagerouter.pmachine.hvtype == 'KVM':
            ipaddresses = ['127.0.0.1']
        else:
            ipaddresses = client.run("ip a | grep 'inet ' | sed 's/\s\s*/ /g' | cut -d ' ' -f 3 | cut -d '/' -f 1").strip().splitlines()
            ipaddresses = [ipaddr.strip() for ipaddr in ipaddresses]
            ipaddresses.remove('127.0.0.1')
        mountpoints = client.run('mount -v').strip().splitlines()
        mountpoints = [p.split(' ')[2] for p in mountpoints if len(p.split(' ')) > 2 and
                       not p.split(' ')[2].startswith('/dev') and not p.split(' ')[2].startswith('/proc') and
                       not p.split(' ')[2].startswith('/sys') and not p.split(' ')[2].startswith('/run') and
                       p.split(' ')[2] != '/' and not p.split(' ')[2].startswith('/mnt/alba-asd')]

        partitions = dict((role, []) for role in DiskPartition.ROLES)
        shared_size = 0
        readcache_size = 0
        writecache_size = 0

        for disk in storagerouter.disks:
            for disk_partition in disk.partitions:
                claimed_space = 0
                for storagedriver_partition in disk_partition.storagedrivers:
                    claimed_space += storagedriver_partition.size if storagedriver_partition.size is not None else 0

                shared = False
                for role in disk_partition.roles:
                    size = disk_partition.size if disk_partition.size is not None else 0
                    available = size - claimed_space  # Subtract size for roles which have already been claimed by other vpools (but not necessarily already been fully used)
                    # Subtract size for competing roles on the same partition
                    for sub_role, required_size in StorageRouterController.PARTITION_DEFAULT_USAGES.iteritems():
                        if sub_role in disk_partition.roles and sub_role != role:
                            amount = required_size[0] * 1024 ** 3
                            percentage = required_size[1] * disk_partition.size / 100
                            available -= max(amount, percentage)

                    if available > 0:
                        if (role == DiskPartition.ROLES.READ or role == DiskPartition.ROLES.WRITE) and DiskPartition.ROLES.READ in disk_partition.roles and DiskPartition.ROLES.WRITE in disk_partition.roles and shared is False:
                            shared_size += available
                            shared = True
                        elif role == DiskPartition.ROLES.READ and shared is False:
                            readcache_size += available
                        elif role == DiskPartition.ROLES.WRITE and shared is False:
                            writecache_size += available
                    else:
                        available = 0
                    partitions[role].append({'ssd': disk.is_ssd,
                                             'guid': disk_partition.guid,
                                             'size': size or 0,
                                             'in_use': any(junction for junction in disk_partition.storagedrivers
                                                           if junction.role == role),
                                             'available': available,
                                             'mountpoint': disk_partition.folder,  # Equals to mountpoint unless mountpoint is root ('/'), then we pre-pend mountpoint with '/mnt/storage'
                                             'storagerouter_guid': disk_partition.disk.storagerouter_guid})

        for service in ServiceTypeList.get_by_name('Arakoon').services:
            if service.name == 'arakoon-ovsdb':
                continue
            for partition in partitions[DiskPartition.ROLES.DB]:
                if service.storagerouter_guid == partition['storagerouter_guid']:
                    partition['in_use'] = True
        for service in ServiceTypeList.get_by_name('MetadataServer').services:
            for partition in partitions[DiskPartition.ROLES.DB]:
                if service.storagerouter_guid == partition['storagerouter_guid']:
                    partition['in_use'] = True

        return {'partitions': partitions,
                'mountpoints': mountpoints,
                'ipaddresses': ipaddresses,
                'shared_size': shared_size,
                'readcache_size': readcache_size,
                'writecache_size': writecache_size,
                'scrub_available': StorageRouterController._check_scrub_partition_present()}

    @staticmethod
    @celery.task(name='ovs.storagerouter.add_vpool')
    def add_vpool(parameters):
        """
        Add a vPool to the machine this task is running on
        :param parameters: Parameters for vPool creation
        """
        sd_config_params = (dict, {'dtl_mode': (str, StorageDriverClient.VPOOL_DTL_MODE_MAP.keys()),
                                   'sco_size': (int, StorageDriverClient.TLOG_MULTIPLIER_MAP.keys()),
                                   'dedupe_mode': (str, StorageDriverClient.VPOOL_DEDUPE_MAP.keys()),
                                   'write_buffer': (int, {'min': 128, 'max': 10240}),
                                   'dtl_transport': (str, StorageDriverClient.VPOOL_DTL_TRANSPORT_MAP.keys()),
                                   'cache_strategy': (str, StorageDriverClient.VPOOL_CACHE_MAP.keys())})
        required_params = {'vpool_name': (str, Toolbox.regex_vpool),
                           'storage_ip': (str, Toolbox.regex_ip),
                           'storagerouter_ip': (str, Toolbox.regex_ip),
                           'integratemgmt': (bool, None),
                           'readcache_size': (int, {'min': 1, 'max': 10240}),
                           'writecache_size': (int, {'min': 1, 'max': 10240})}
        required_params_for_new_vpool = {'type': (str, ['local', 'distributed', 'alba', 'ceph_s3', 'amazon_s3', 'swift_s3']),
                                         'config_params': sd_config_params,
                                         'connection_host': (str, Toolbox.regex_ip, False),
                                         'connection_port': (int, None),
                                         'connection_backend': (dict, None),
                                         'connection_username': (str, None),
                                         'connection_password': (str, None)}
        required_params_for_new_distributed_vpool = {'type': (str, ['local', 'distributed', 'alba', 'ceph_s3', 'amazon_s3', 'swift_s3']),
                                                     'config_params': sd_config_params}

        ###############
        # VALIDATIONS #
        ###############
        ip = parameters['storagerouter_ip']
        vpool_name = parameters['vpool_name']

        client = SSHClient(ip)
        unique_id = System.get_my_machine_id(client)

        # 1. Check parameters
        if not isinstance(parameters, dict):
            raise ValueError('Parameters should be of type "dict"')
        Toolbox.verify_required_params(required_params, parameters)

        # 2. Check vPool name validity
        vpool = VPoolList.get_vpool_by_name(vpool_name)
        name_regex = "^[0-9a-z][\-a-z0-9]{1,48}[a-z0-9]$"
        if not re.match(name_regex, vpool_name):
            raise RuntimeError("Invalid name for vpool")

        # 3. Check parameters for new vPool
        backend_type = BackendTypeList.get_backend_type_by_code(parameters['type'])
        if vpool is None:
            sco_size = parameters['config_params']['sco_size']
            write_buffer = parameters['config_params']['write_buffer']
            if (sco_size == 128 and write_buffer < 256) or not (128 <= write_buffer <= 10240):
                raise ValueError('Incorrect storagedriver configuration settings specified')

            if parameters['type'] in ['local', 'distributed']:
                Toolbox.verify_required_params(required_params_for_new_distributed_vpool, parameters)
            else:
                Toolbox.verify_required_params(required_params_for_new_vpool, parameters)

        # 4. Check backend type existence
        if backend_type.code not in ['alba', 'distributed', 'ceph_s3', 'amazon_s3', 'swift_s3', 'local']:
            raise ValueError('Unsupported backend type specified: "{0}"'.format(backend_type.code))

        # 5. Check storagerouter existence
        storagerouter = None
        for current_storagerouter in StorageRouterList.get_storagerouters():
            if current_storagerouter.ip == ip and current_storagerouter.machine_id == unique_id:
                storagerouter = current_storagerouter
                break
        if storagerouter is None:
            raise RuntimeError('Could not find Storage Router with given IP address')

        # 6. Check duplicate vPool name
        storagedriver = None
        all_storagerouters = [storagerouter]
        current_storage_driver_config = {}
        if vpool is not None:
            required_params_sd_config = {'sco_size': (int, StorageDriverClient.TLOG_MULTIPLIER_MAP.keys()),
                                         'dtl_mode': (str, StorageDriverClient.VPOOL_DTL_MODE_MAP.keys()),
                                         'dedupe_mode': (str, StorageDriverClient.VPOOL_DEDUPE_MAP.keys()),
                                         'write_buffer': (float, None),
                                         'cache_strategy': (str, StorageDriverClient.VPOOL_CACHE_MAP.keys()),
                                         'dtl_transport': (str, StorageDriverClient.VPOOL_DTL_TRANSPORT_MAP.keys()),
                                         'tlog_multiplier': (int, StorageDriverClient.TLOG_MULTIPLIER_MAP.values())}
            current_storage_driver_config = VPoolController.get_configuration(vpool.guid)
            Toolbox.verify_required_params(required_params=required_params_sd_config,
                                           actual_params=current_storage_driver_config)

            if vpool.backend_type.code == 'local':
                # Might be an issue, investigating whether it's on the same Storage Router or not
                if len(vpool.storagedrivers) == 1 and vpool.storagedrivers[0].storagerouter.machine_id != unique_id:
                    raise RuntimeError('A local vPool with name {0} already exists'.format(vpool_name))
            for vpool_storagedriver in vpool.storagedrivers:
                if vpool_storagedriver.storagerouter_guid == storagerouter.guid:
                    # The vPool is already added to this Storage Router and this might be a cleanup/recovery
                    storagedriver = vpool_storagedriver
            all_storagerouters += [sd.storagerouter for sd in vpool.storagedrivers]

        # 7. Check storagerouter connectivity
        ip_client_map = {}
        offline_nodes_detected = False
        for sr in all_storagerouters:
            try:
                ovs_client = SSHClient(sr.ip, username='ovs')
                root_client = SSHClient(sr.ip, username='root')
                ovs_client.run('pwd')
                root_client.run('pwd')
                ip_client_map[sr.ip] = {'root': root_client,
                                        'ovs': ovs_client}
            except UnableToConnectException:
                offline_nodes_detected = True  # We currently want to allow offline nodes while setting up or extend a vpool (etcd implementation should prevent further failures)
            except Exception as ex:
                raise RuntimeError('Something went wrong building SSH connections. {0}'.format(ex))

        # 8. Check over-allocation for read, write cache
        metadata = StorageRouterController.get_metadata(storagerouter.guid)
        shared_size_available = metadata['shared_size']
        readcache_size_available = metadata['readcache_size']
        readcache_size_requested = parameters['readcache_size'] * 1024 ** 3
        writecache_size_available = metadata['writecache_size']
        writecache_size_requested = parameters['writecache_size'] * 1024 ** 3
        if readcache_size_requested > readcache_size_available + shared_size_available:
            raise ValueError('Too much space request for {0} cache. Available: {1:.2f} GiB, Requested: {2:.2f} GiB'.format(DiskPartition.ROLES.READ,
                                                                                                                           (readcache_size_available + shared_size_available) / 1024.0 ** 3,
                                                                                                                           readcache_size_requested / 1024.0 ** 3))
        if writecache_size_requested > writecache_size_available + shared_size_available:
            raise ValueError('Too much space request for {0} cache. Available: {1:.2f} GiB, Requested: {2:.2f} GiB'.format(DiskPartition.ROLES.WRITE,
                                                                                                                           (writecache_size_available + shared_size_available) / 1024.0 ** 3,
                                                                                                                           writecache_size_requested / 1024.0 ** 3))
        if readcache_size_requested + writecache_size_requested > readcache_size_available + writecache_size_available + shared_size_available:
            raise ValueError('Too much space request. Available: {0:.2f} GiB, Requested: {1:.2f} GiB'.format((readcache_size_available + writecache_size_available + shared_size_available) / 1024.0 ** 3,
                                                                                                             (readcache_size_requested + writecache_size_requested) / 1024.0 ** 3))

        # 9. Check partition role presence
        arakoon_service_found = False
        for service in ServiceTypeList.get_by_name('Arakoon').services:
            if service.name == 'arakoon-voldrv':
                arakoon_service_found = True
                break

        error_messages = []
        if StorageRouterController._check_scrub_partition_present() is False:
            error_messages.append('At least 1 Storage Router must have a {0} partition'.format(DiskPartition.ROLES.SCRUB))

        partition_info = metadata['partitions']
        for required_role in [DiskPartition.ROLES.READ, DiskPartition.ROLES.WRITE]:
            if required_role not in partition_info:
                error_messages.append('Missing required partition role {0}'.format(required_role))
            elif len(partition_info[required_role]) == 0:
                error_messages.append('At least 1 {0} partition role is required'.format(required_role))
            else:
                total_available = [part['available'] for part in partition_info[required_role]]
                if total_available == 0:
                    error_messages.append('Not enough available space for {0}'.format(required_role))

        # 10. Check mountpoints are mounted
        for role, part_info in partition_info.iteritems():
            for part in part_info:
                if not os.path.ismount(part['mountpoint']) and part['mountpoint'] != DiskPartition.VIRTUAL_STORAGE_LOCATION:
                    error_messages.append('Mountpoint {0} is not mounted'.format(part['mountpoint']))

        if arakoon_service_found is False and (DiskPartition.ROLES.DB not in partition_info or len(partition_info[DiskPartition.ROLES.DB]) == 0):
            error_messages.append('DB partition role required')

        if error_messages:
            raise ValueError('Errors validating the partition roles:\n - {0}'.format('\n - '.join(set(error_messages))))

        # 11. Check available IP addresses
        ipaddresses = metadata['ipaddresses']
        machine_id = System.get_my_machine_id(client)
        grid_ip = EtcdConfiguration.get('/ovs/framework/hosts/{0}/ip'.format(machine_id))
        if grid_ip in ipaddresses:
            ipaddresses.remove(grid_ip)
        if not ipaddresses:
            raise RuntimeError('No available IP addresses found suitable for Storage Router storage IP')

        ###################
        # CREATE SERVICES #
        ###################
        if arakoon_service_found is False:
            StorageDriverController.manual_voldrv_arakoon_checkup()

        root_client = ip_client_map[storagerouter.ip]['root']
        watcher_volumedriver_service = 'watcher-volumedriver'
        if not ServiceManager.has_service(watcher_volumedriver_service, client=root_client):
            ServiceManager.add_service(watcher_volumedriver_service, client=root_client)
            ServiceManager.enable_service(watcher_volumedriver_service, client=root_client)
            ServiceManager.start_service(watcher_volumedriver_service, client=root_client)

        ######################
        # START ADDING VPOOL #
        ######################
        new_vpool = False
        if vpool is None:  # Keep in mind that if the Storage Driver exists, the vPool does as well
            new_vpool = True
            vpool = VPool()
            vpool.backend_type = backend_type
            connection_host = parameters.get('connection_host', '')
            connection_port = parameters.get('connection_port', '')
            connection_username = parameters.get('connection_username', '')
            connection_password = parameters.get('connection_password', '')
            if vpool.backend_type.code in ['local', 'distributed']:
                vpool.metadata = {'backend_type': 'LOCAL'}
            elif vpool.backend_type.code == 'alba':
                if connection_host == '':
                    connection_host = StorageRouterList.get_masters()[0].ip
                    connection_port = 443
                    clients = ClientList.get_by_types('INTERNAL', 'CLIENT_CREDENTIALS')
                    oauth_client = None
                    for current_client in clients:
                        if current_client.user.group.name == 'administrators':
                            oauth_client = current_client
                            break
                    if oauth_client is None:
                        raise RuntimeError('Could not find INTERNAL CLIENT_CREDENTIALS client in administrator group.')
                    ovs_client = OVSClient(connection_host, connection_port,
                                           credentials=(oauth_client.client_id, oauth_client.client_secret),
                                           version=1)
                else:
                    ovs_client = OVSClient(connection_host, connection_port,
                                           credentials=(connection_username, connection_password),
                                           version=1)
                backend_guid = parameters['connection_backend']['backend']
                preset_name = parameters['connection_backend']['metadata']
                backend_info = ovs_client.get('/alba/backends/{0}/'.format(backend_guid), params={'contents': '_dynamics'})
                if preset_name not in [preset['name'] for preset in backend_info['presets']]:
                    raise RuntimeError('Given preset {0} is not available in backend {1}'.format(preset_name, backend_guid))
                task_id = ovs_client.get('/alba/backends/{0}/get_config_metadata'.format(backend_guid))
                successful, metadata = ovs_client.wait_for_task(task_id, timeout=300)
                if successful is False:
                    raise RuntimeError('Could not load metadata from remote environment {0}'.format(connection_host))
                vpool.metadata = {'metadata': metadata,
                                  'preset': preset_name}
            elif vpool.backend_type.code in ['ceph_s3', 'amazon_s3', 'swift_s3']:
                if vpool.backend_type.code in ['swift_s3']:
                    strict_consistency = 'false'
                    s3_connection_flavour = 'SWIFT'
                else:
                    strict_consistency = 'true'
                    s3_connection_flavour = 'S3'

                vpool.metadata = {'s3_connection_host': connection_host,
                                  's3_connection_port': connection_port,
                                  's3_connection_username': connection_username,
                                  's3_connection_password': connection_password,
                                  's3_connection_flavour': s3_connection_flavour,
                                  's3_connection_strict_consistency': strict_consistency,
                                  's3_connection_verbose_logging': 1,
                                  'backend_type': 'S3'}

            vpool.name = vpool_name
            vpool.login = connection_username
            vpool.password = connection_password
            vpool.connection = '{0}:{1}'.format(connection_host, connection_port) if connection_host else None
            vpool.description = '{0} {1}'.format(vpool.backend_type.code, vpool_name)
            vpool.rdma_enabled = parameters['config_params']['dtl_transport'] == StorageDriverClient.FRAMEWORK_DTL_TRANSPORT_RSOCKET
            vpool.save()

        local_backend_data = {}
        if vpool.backend_type.code in ['local', 'distributed']:
            local_backend_data = {'backend_type': 'LOCAL',
                                  'local_connection_path': parameters.get('distributed_mountpoint', '/tmp')}

        model_ports_in_use = []
        for port_storagedriver in StorageDriverList.get_storagedrivers():
            if port_storagedriver.storagerouter_guid == storagerouter.guid:
                # Local storagedrivers
                model_ports_in_use += port_storagedriver.ports
                if port_storagedriver.alba_proxy is not None:
                    model_ports_in_use.append(port_storagedriver.alba_proxy.service.ports[0])

        # Connection information is Storage Driver related information
        new_storagedriver = False
        if storagedriver is None:
            ports = StorageRouterController._get_free_ports(client, model_ports_in_use, 3)
            storagedriver = StorageDriver()
            new_storagedriver = True
        else:
            ports = storagedriver.ports
        model_ports_in_use += ports

        vrouter_id = '{0}{1}'.format(vpool_name, unique_id)

        config = ArakoonClusterConfig(StorageRouterController.ARAKOON_CLUSTER_ID_VOLDRV)
        config.load_config()
        arakoon_nodes = []
        arakoon_node_configs = []
        for node in config.nodes:
            arakoon_nodes.append({'node_id': node.name, 'host': node.ip, 'port': node.client_port})
            arakoon_node_configs.append(ArakoonNodeConfig(str(node.name), str(node.ip), node.client_port))
        node_configs = []
        for existing_storagedriver in StorageDriverList.get_storagedrivers():
            if existing_storagedriver.vpool_guid == vpool.guid:
                node_configs.append(ClusterNodeConfig(str(existing_storagedriver.storagedriver_id),
                                                      str(existing_storagedriver.cluster_ip),
                                                      existing_storagedriver.ports[0],
                                                      existing_storagedriver.ports[1],
                                                      existing_storagedriver.ports[2]))
        if new_storagedriver:
            node_configs.append(ClusterNodeConfig(vrouter_id, str(grid_ip), ports[0], ports[1], ports[2]))

        try:
            vrouter_clusterregistry = ClusterRegistry(str(vpool.guid), StorageRouterController.ARAKOON_CLUSTER_ID_VOLDRV, arakoon_node_configs)
            vrouter_clusterregistry.set_node_configs(node_configs)
        except:
            if new_vpool is True:
                vpool.delete()
            raise

        filesystem_config = StorageDriverConfiguration.build_filesystem_by_hypervisor(storagerouter.pmachine.hvtype)
        filesystem_config.update({'fs_metadata_backend_arakoon_cluster_nodes': [],
                                  'fs_metadata_backend_mds_nodes': [],
                                  'fs_metadata_backend_type': 'MDS'})

        # Updating the model
        storagedriver.name = vrouter_id.replace('_', ' ')
        storagedriver.ports = ports
        storagedriver.vpool = vpool
        storagedriver.cluster_ip = grid_ip
        storagedriver.storage_ip = '127.0.0.1' if storagerouter.pmachine.hvtype == 'KVM' else parameters['storage_ip']
        storagedriver.mountpoint = '/mnt/{0}'.format(vpool_name)
        storagedriver.mountpoint_dfs = local_backend_data.get('local_connection_path')
        storagedriver.description = storagedriver.name
        storagedriver.storagerouter = storagerouter
        storagedriver.storagedriver_id = vrouter_id
        storagedriver.save()

        ##############################
        # CREATE PARTITIONS IN MODEL #
        ##############################

        # 1. Retrieve largest write mountpoint (SSD > SATA)
        largest_ssd_write_mountpoint = None
        largest_sata_write_mountpoint = None
        if backend_type.code == 'alba':  # We need largest SSD to put fragment cache on
            largest_ssd = 0
            largest_sata = 0
            for role, info in partition_info.iteritems():
                if role == DiskPartition.ROLES.WRITE:
                    for part in info:
                        if part['ssd'] is True and part['available'] > largest_ssd:
                            largest_ssd = part['available']
                            largest_ssd_write_mountpoint = part['guid']
                        elif part['ssd'] is False and part['available'] > largest_sata:
                            largest_sata = part['available']
                            largest_sata_write_mountpoint = part['guid']

        largest_write_mountpoint = DiskPartition(largest_ssd_write_mountpoint or largest_sata_write_mountpoint or partition_info[DiskPartition.ROLES.WRITE][0]['guid'])
        mountpoint_fragment_cache = None
        if backend_type.code == 'alba':
            mountpoint_fragment_cache = largest_write_mountpoint

        # 2. Calculate WRITE / FRAG cache
        # IMPORTANT: Available size in partition_info has already been subtracted with competing roles (DB, SCRUB) and claimed space by other vpools
        #   - Creation of partitions is important:  1st WRITE, 2nd READ, 3rd DB/SCRUB
        #   - Example: Partition with DB and READ role
        #   - If we would first create SCRUB and DB storagedriver partition and request the partition_info again, this already claimed space would be taken into account
        #   - and the competing DB role would also be taken into account again, resulting READ space would be (total - 2 x DB space)
        frag_size = None
        sdp_frag = None
        dirs2create = list()
        writecaches = list()
        writecache_information = partition_info[DiskPartition.ROLES.WRITE]
        total_available = sum([part['available'] for part in writecache_information])
        for writecache_info in writecache_information:
            available = writecache_info['available']
            partition = DiskPartition(writecache_info['guid'])
            proportion = available * 100.0 / total_available
            size_to_be_used = proportion * writecache_size_requested / 100
            if mountpoint_fragment_cache is not None and partition == mountpoint_fragment_cache:
                frag_size = int(size_to_be_used * 0.10)  # Bytes
                w_size = int(size_to_be_used * 0.88 / 1024 / 4096) * 4096  # KiB
                sdp_frag = StorageDriverController.add_storagedriverpartition(storagedriver, {'size': None,
                                                                                              'role': DiskPartition.ROLES.WRITE,
                                                                                              'sub_role': StorageDriverPartition.SUBROLE.FCACHE,
                                                                                              'partition': DiskPartition(writecache_info['guid'])})
                sdp_write = StorageDriverController.add_storagedriverpartition(storagedriver, {'size': long(size_to_be_used),
                                                                                               'role': DiskPartition.ROLES.WRITE,
                                                                                               'sub_role': StorageDriverPartition.SUBROLE.SCO,
                                                                                               'partition': DiskPartition(writecache_info['guid'])})
            else:
                w_size = int(size_to_be_used * 0.98 / 1024 / 4096) * 4096
                sdp_write = StorageDriverController.add_storagedriverpartition(storagedriver, {'size': long(size_to_be_used),
                                                                                               'role': DiskPartition.ROLES.WRITE,
                                                                                               'sub_role': StorageDriverPartition.SUBROLE.SCO,
                                                                                               'partition': DiskPartition(writecache_info['guid'])})
            writecaches.append({'path': sdp_write.path,
                                'size': '{0}KiB'.format(w_size)})
            dirs2create.append(sdp_write.path)

        # 3. Calculate READ cache
        if shared_size_available > 0:  # If READ, WRITE are shared, WRITE will have taken up space by now
            partition_info = StorageRouterController.get_metadata(storagerouter.guid)['partitions']
        readcaches = list()
        files2create = list()
        readcache_size = 0
        readcache_information = partition_info[DiskPartition.ROLES.READ]
        total_available = sum([part['available'] for part in readcache_information])
        for readcache_info in readcache_information:
            available = readcache_info['available']
            proportion = available * 100.0 / total_available
            size_to_be_used = proportion * readcache_size_requested / 100
            r_size = int(size_to_be_used * 0.98 / 1024 / 4096) * 4096  # KiB
            readcache_size += r_size

            sdp_read = StorageDriverController.add_storagedriverpartition(storagedriver, {'size': long(size_to_be_used),
                                                                                          'role': DiskPartition.ROLES.READ,
                                                                                          'partition': DiskPartition(readcache_info['guid'])})
            readcaches.append({'path': '{0}/read.dat'.format(sdp_read.path),
                               'size': '{0}KiB'.format(r_size)})
            files2create.append('{0}/read.dat'.format(sdp_read.path))

        # 4. Assign DB
        db_info = partition_info[DiskPartition.ROLES.DB][0]
        size = StorageRouterController.PARTITION_DEFAULT_USAGES[DiskPartition.ROLES.DB][0] * 1024 ** 3
        percentage = db_info['available'] * StorageRouterController.PARTITION_DEFAULT_USAGES[DiskPartition.ROLES.DB][1] / 100.0
        sdp_tlogs = StorageDriverController.add_storagedriverpartition(storagedriver, {'size': None,
                                                                                       'role': DiskPartition.ROLES.DB,
                                                                                       'sub_role': StorageDriverPartition.SUBROLE.TLOG,
                                                                                       'partition': DiskPartition(db_info['guid'])})
        sdp_metadata = StorageDriverController.add_storagedriverpartition(storagedriver, {'size': long(max(size, percentage)),
                                                                                          'role': DiskPartition.ROLES.DB,
                                                                                          'sub_role': StorageDriverPartition.SUBROLE.MD,
                                                                                          'partition': DiskPartition(db_info['guid'])})
        volume_manager_config = {"tlog_path": sdp_tlogs.path,
                                 "metadata_path": sdp_metadata.path,
                                 "clean_interval": 1,
                                 "foc_throttle_usecs": 4000}

        # 5. Create SCRUB storagedriver partition (if necessary)
        sdp_scrub = None
        scrub_info = partition_info[DiskPartition.ROLES.SCRUB]
        if len(scrub_info) > 0:
            scrub_info = scrub_info[0]
            size = StorageRouterController.PARTITION_DEFAULT_USAGES[DiskPartition.ROLES.SCRUB][0] * 1024 ** 3
            percentage = scrub_info['available'] * StorageRouterController.PARTITION_DEFAULT_USAGES[DiskPartition.ROLES.SCRUB][1] / 100.0
            sdp_scrub = StorageDriverController.add_storagedriverpartition(storagedriver, {'size': long(max(size, percentage)),
                                                                                           'role': DiskPartition.ROLES.SCRUB,
                                                                                           'partition': DiskPartition(scrub_info['guid'])})
            dirs2create.append(sdp_scrub.path)
        dirs2create.append(sdp_tlogs.path)
        dirs2create.append(sdp_metadata.path)

        sdp_fd = StorageDriverController.add_storagedriverpartition(storagedriver, {'size': None,
                                                                                    'role': DiskPartition.ROLES.WRITE,
                                                                                    'sub_role': StorageDriverPartition.SUBROLE.FD,
                                                                                    'partition': largest_write_mountpoint})
        sdp_dtl = StorageDriverController.add_storagedriverpartition(storagedriver, {'size': None,
                                                                                     'role': DiskPartition.ROLES.WRITE,
                                                                                     'sub_role': StorageDriverPartition.SUBROLE.DTL,
                                                                                     'partition': largest_write_mountpoint})
        rsppath = '{0}/{1}'.format(EtcdConfiguration.get('/ovs/framework/hosts/{0}/storagedriver|rsp'.format(machine_id)), vpool_name)
        dirs2create.append(sdp_dtl.path)
        dirs2create.append(sdp_fd.path)
        dirs2create.append(rsppath)
        dirs2create.append(storagedriver.mountpoint)

        if backend_type.code == 'alba' and frag_size is None:
            raise ValueError('Something went wrong trying to calculate the fragment cache size')

        config_dir = '{0}/storagedriver/storagedriver'.format(EtcdConfiguration.get('/ovs/framework/paths|cfgdir'))
        client.dir_create(config_dir)
        alba_proxy = storagedriver.alba_proxy
        if alba_proxy is None and vpool.backend_type.code == 'alba':
            service = DalService()
            service.storagerouter = storagerouter
            service.ports = [StorageRouterController._get_free_ports(client, model_ports_in_use, 1)]
            service.name = 'albaproxy_{0}'.format(vpool_name)
            service.type = ServiceTypeList.get_by_name('AlbaProxy')
            service.save()
            alba_proxy = AlbaProxy()
            alba_proxy.service = service
            alba_proxy.storagedriver = storagedriver
            alba_proxy.save()
            config = RawConfigParser()
            for section in vpool.metadata['metadata']:
                config.add_section(section)
                for key, value in vpool.metadata['metadata'][section].iteritems():
                    config.set(section, key, value)
            cache_dir = sdp_frag.path
            root_client.dir_create(cache_dir)
            System.write_config(config, '{0}/{1}_alba.cfg'.format(config_dir, vpool_name), client)

            # manifest cache is in memory
            client.file_write('{0}/{1}_alba.json'.format(config_dir, vpool_name), json.dumps({
                'log_level': 'info',
                'port': alba_proxy.service.ports[0],
                'ips': ['127.0.0.1'],
                'manifest_cache_size': 100000,
                'fragment_cache_dir': cache_dir,
                'fragment_cache_size': frag_size,
                'albamgr_cfg_file': '{0}/{1}_alba.cfg'.format(config_dir, vpool_name)
            }))

        storagedriver_config = StorageDriverConfiguration('storagedriver', vpool.guid, storagedriver.storagedriver_id)
        storagedriver_config.load()

        # Possible modes: ['classic', 'ganesha']
        machine_id = System.get_my_machine_id(client)
        if storagerouter.pmachine.hvtype == 'VMWARE':
            volumedriver_mode = EtcdConfiguration.get('/ovs/framework/hosts/{0}/storagedriver|vmware_mode'.format(machine_id))
        else:
            volumedriver_mode = 'classic'
        if storagerouter.pmachine.hvtype == 'VMWARE' and volumedriver_mode == 'ganesha':
            ganesha_config = '/opt/OpenvStorage/config/storagedriver/storagedriver/{0}_ganesha.conf'.format(vpool_name)
            contents = ''
            for template in ['ganesha-core', 'ganesha-export']:
                contents += client.file_read('/opt/OpenvStorage/config/templates/{0}.conf'.format(template))
            params = {'VPOOL_NAME': vpool_name,
                      'VPOOL_MOUNTPOINT': '/mnt/{0}'.format(vpool_name),
                      'CONFIG_PATH': storagedriver_config.remote_path,
                      'NFS_FILESYSTEM_ID': storagerouter.ip.split('.', 2)[-1]}
            for key, value in params.iteritems():
                contents = contents.replace('<{0}>'.format(key), value)
            client.file_write(ganesha_config, contents)

        if 'config_params' in parameters:  # New vPool
            config_params = parameters['config_params']
            sco_size = config_params['sco_size']
            dtl_mode = config_params['dtl_mode']
            dedupe_mode = config_params['dedupe_mode']
            dtl_transport = config_params['dtl_transport']
            cache_strategy = config_params['cache_strategy']
            tlog_multiplier = StorageDriverClient.TLOG_MULTIPLIER_MAP[sco_size]
            sco_factor = float(config_params['write_buffer']) / tlog_multiplier / sco_size  # sco_factor = write buffer / tlog multiplier (default 20) / sco size (in MiB)
        else:  # Extend vPool
            sco_size = current_storage_driver_config['sco_size']
            dtl_mode = current_storage_driver_config['dtl_mode']
            dedupe_mode = current_storage_driver_config['dedupe_mode']
            dtl_transport = current_storage_driver_config['dtl_transport']
            cache_strategy = current_storage_driver_config['cache_strategy']
            tlog_multiplier = current_storage_driver_config['tlog_multiplier']
            sco_factor = float(current_storage_driver_config['write_buffer']) / tlog_multiplier / sco_size

        if dtl_mode == 'no_sync':
            filesystem_config['fs_dtl_host'] = None
            filesystem_config['fs_dtl_config_mode'] = StorageDriverClient.VOLDRV_DTL_MANUAL_MODE
        else:
            filesystem_config['fs_dtl_mode'] = StorageDriverClient.VPOOL_DTL_MODE_MAP[dtl_mode]
            filesystem_config['fs_dtl_config_mode'] = StorageDriverClient.VOLDRV_DTL_AUTOMATIC_MODE

        volume_manager_config["read_cache_default_mode"] = StorageDriverClient.VPOOL_DEDUPE_MAP[dedupe_mode]
        volume_manager_config["read_cache_default_behaviour"] = StorageDriverClient.VPOOL_CACHE_MAP[cache_strategy]
        volume_manager_config["number_of_scos_in_tlog"] = tlog_multiplier
        volume_manager_config["non_disposable_scos_factor"] = sco_factor

        queue_urls = []
        for current_storagerouter in StorageRouterList.get_masters():
            queue_urls.append({'amqp_uri': '{0}://{1}:{2}@{3}'.format(EtcdConfiguration.get('/ovs/framework/messagequeue|protocol'),
                                                                      EtcdConfiguration.get('/ovs/framework/messagequeue|user'),
                                                                      EtcdConfiguration.get('/ovs/framework/messagequeue|password'),
                                                                      current_storagerouter.ip)})

        storagedriver_config.clean()  # Clean out obsolete values
        if vpool.backend_type.code == 'alba':
            storagedriver_config.configure_backend_connection_manager(alba_connection_host='127.0.0.1',
                                                                      alba_connection_port=alba_proxy.service.ports[0],
                                                                      alba_connection_preset=vpool.metadata['preset'],
                                                                      alba_connection_timeout=15,
                                                                      backend_type='ALBA')
        elif vpool.backend_type.code in ['local', 'distributed']:
            storagedriver_config.configure_backend_connection_manager(**local_backend_data)
        else:
            storagedriver_config.configure_backend_connection_manager(**vpool.metadata)
        storagedriver_config.configure_content_addressed_cache(clustercache_mount_points=readcaches,
                                                               read_cache_serialization_path=rsppath)
        storagedriver_config.configure_scocache(scocache_mount_points=writecaches,
                                                trigger_gap='1GB',
                                                backoff_gap='2GB')
        storagedriver_config.configure_failovercache(failovercache_path=sdp_dtl.path,
                                                     failovercache_transport=StorageDriverClient.VPOOL_DTL_TRANSPORT_MAP[dtl_transport])
        storagedriver_config.configure_filesystem(**filesystem_config)
        storagedriver_config.configure_volume_manager(**volume_manager_config)
        storagedriver_config.configure_volume_router(vrouter_id=vrouter_id,
                                                     vrouter_redirect_timeout_ms='5000',
                                                     vrouter_routing_retries=10,
                                                     vrouter_volume_read_threshold=1024,
                                                     vrouter_volume_write_threshold=1024,
                                                     vrouter_file_read_threshold=1024,
                                                     vrouter_file_write_threshold=1024,
                                                     vrouter_min_workers=4,
                                                     vrouter_max_workers=16,
                                                     vrouter_sco_multiplier=sco_size / 4 * 1024,  # sco multiplier = SCO size (in MiB) / cluster size (currently 4KiB),
                                                     vrouter_backend_sync_timeout_ms=5000,
                                                     vrouter_migrate_timeout_ms=5000)
        storagedriver_config.configure_volume_router_cluster(vrouter_cluster_id=vpool.guid)
        storagedriver_config.configure_volume_registry(vregistry_arakoon_cluster_id=StorageRouterController.ARAKOON_CLUSTER_ID_VOLDRV,
                                                       vregistry_arakoon_cluster_nodes=arakoon_nodes)
        storagedriver_config.configure_distributed_lock_store(dls_type='Arakoon',
                                                              dls_arakoon_cluster_id=StorageRouterController.ARAKOON_CLUSTER_ID_VOLDRV,
                                                              dls_arakoon_cluster_nodes=arakoon_nodes)
        storagedriver_config.configure_file_driver(fd_cache_path=sdp_fd.path,
                                                   fd_extent_cache_capacity='1024',
                                                   fd_namespace='fd-{0}-{1}'.format(vpool_name, vpool.guid))
        storagedriver_config.configure_event_publisher(events_amqp_routing_key=EtcdConfiguration.get('/ovs/framework/messagequeue|queues.storagedriver'),
                                                       events_amqp_uris=queue_urls)
        storagedriver_config.configure_threadpool_component(num_threads=16)
        storagedriver_config.save(client, reload_config=False)

        DiskController.sync_with_reality(storagerouter.guid)

        MDSServiceController.prepare_mds_service(storagerouter=storagerouter,
                                                 vpool=vpool,
                                                 fresh_only=True,
                                                 reload_config=False)

        root_client.dir_create(dirs2create)
        root_client.file_create(files2create)
        if sdp_scrub is not None:
            root_client.dir_chmod(sdp_scrub.path, 0777)  # Used by gather_scrub_work which is a celery task executed by 'ovs' user and should be able to write in it

        params = {'VPOOL_MOUNTPOINT': storagedriver.mountpoint,
                  'HYPERVISOR_TYPE': storagerouter.pmachine.hvtype,
                  'VPOOL_NAME': vpool_name,
                  'CONFIG_PATH': storagedriver_config.remote_path,
                  'UUID': str(uuid.uuid4()),
                  'OVS_UID': check_output('id -u ovs', shell=True).strip(),
                  'OVS_GID': check_output('id -g ovs', shell=True).strip(),
                  'KILL_TIMEOUT': str(int(readcache_size / 1024.0 / 1024.0 / 6.0 + 30))}

        logger.info('volumedriver_mode: {0}'.format(volumedriver_mode))
        logger.info('backend_type: {0}'.format(vpool.backend_type.code))
        dtl_service = 'ovs-dtl_{0}'.format(vpool.name)
        ServiceManager.add_service(name='ovs-dtl', params=params, client=root_client, target_name=dtl_service)
        ServiceManager.start_service(dtl_service, client=root_client)
        if vpool.backend_type.code == 'alba':
            alba_proxy_service = 'ovs-albaproxy_{0}'.format(vpool.name)
            ServiceManager.add_service(name='ovs-albaproxy', params=params, client=root_client, target_name=alba_proxy_service)
            ServiceManager.start_service(alba_proxy_service, client=root_client)
            dependencies = [alba_proxy_service]
        else:
            dependencies = None
        if volumedriver_mode == 'ganesha':
            template_name = 'ovs-ganesha'
        else:
            template_name = 'ovs-volumedriver'
        voldrv_service = 'ovs-volumedriver_{0}'.format(vpool.name)
        ServiceManager.add_service(name=template_name, params=params, client=root_client, target_name=voldrv_service, additional_dependencies=dependencies)

        if storagerouter.pmachine.hvtype == 'VMWARE' and volumedriver_mode == 'classic':
            root_client.run("grep -q '/tmp localhost(ro,no_subtree_check)' /etc/exports || echo '/tmp localhost(ro,no_subtree_check)' >> /etc/exports")
            root_client.run('service nfs-kernel-server start')

        if storagerouter.pmachine.hvtype == 'KVM':
            vpool_overview = root_client.run('virsh pool-list --all').splitlines()
            if vpool_overview:
                vpool_overview.pop(1)  # Pop   ---------------
                vpool_overview.pop(0)  # Pop   Name   State   Autostart
                virsh_pool_already_exists = False
                for vpool_info in vpool_overview:
                    virsh_vpool_name = vpool_info.split()[0].strip()
                    if vpool.name == virsh_vpool_name:
                        virsh_pool_already_exists = True
                        break
                if not virsh_pool_already_exists:
                    root_client.run('virsh pool-define-as {0} dir - - - - {1}'.format(vpool_name,
                                                                                      storagedriver.mountpoint))
                    root_client.run('virsh pool-build {0}'.format(vpool_name))
                    root_client.run('virsh pool-start {0}'.format(vpool_name))
                    root_client.run('virsh pool-autostart {0}'.format(vpool_name))

        # Start service
        storagedriver = StorageDriver(storagedriver.guid)
        current_startup_counter = storagedriver.startup_counter
        ServiceManager.enable_service(voldrv_service, client=root_client)
        ServiceManager.start_service(voldrv_service, client=root_client)
        tries = 60
        while storagedriver.startup_counter == current_startup_counter and tries > 0:
            logger.debug('Waiting for the StorageDriver to start up...')
            running = ServiceManager.get_service_status(voldrv_service, client=root_client)
            if running is False:
                raise RuntimeError('StorageDriver service failed to start (service not running)')
            tries -= 1
            time.sleep(60 - tries)
            storagedriver = StorageDriver(storagedriver.guid)
        if storagedriver.startup_counter == current_startup_counter:
            raise RuntimeError('StorageDriver service failed to start (got no event)')
        logger.debug('StorageDriver running')

        mds_config_set = MDSServiceController.get_mds_storagedriver_config_set(vpool=vpool, check_online=not offline_nodes_detected)
        for sr in all_storagerouters:
            if sr.ip not in ip_client_map:
                continue
            node_client = ip_client_map[sr.ip]['ovs']
            storagedriver_config = StorageDriverConfiguration('storagedriver', vpool.guid, storagedriver.storagedriver_id)
            storagedriver_config.load()
            if storagedriver_config.is_new is False:
                storagedriver_config.clean()  # Clean out obsolete values
                storagedriver_config.configure_filesystem(fs_metadata_backend_mds_nodes=mds_config_set[sr.guid])
                storagedriver_config.save(node_client)

        # Everything's reconfigured, refresh new cluster configuration
        client = StorageDriverClient.load(vpool)
        for current_storagedriver in vpool.storagedrivers:
            if current_storagedriver.storagerouter.ip not in ip_client_map:
                continue
            client.update_cluster_node_configs(str(current_storagedriver.storagedriver_id))

        # Fill vPool size
        vfs_info = os.statvfs('/mnt/{0}'.format(vpool_name))
        vpool.size = vfs_info.f_blocks * vfs_info.f_bsize
        vpool.save()

        if offline_nodes_detected is True:
            try:
                VDiskController.dtl_checkup(vpool_guid=vpool.guid, chain_timeout=600)
            except:
                pass
            try:
                for vdisk in vpool.vdisks:
                    MDSServiceController.ensure_safety(vdisk=vdisk)
            except:
                pass
        else:
            VDiskController.dtl_checkup(vpool_guid=vpool.guid, chain_timeout=600)
            for vdisk in vpool.vdisks:
                MDSServiceController.ensure_safety(vdisk=vdisk)

        mgmt_center = Factory.get_mgmtcenter(storagerouter.pmachine)
        if mgmt_center:
            if parameters['integratemgmt'] is True:
                mgmt_center.configure_vpool_for_host(vpool.guid, storagerouter.pmachine.ip)
        else:
            logger.info('Storagerouter {0} does not have management center'.format(storagerouter.name))

    @staticmethod
    @celery.task(name='ovs.storagerouter.remove_storagedriver')
    def remove_storagedriver(storagedriver_guid, offline_storage_router_guids=None):
        """
        Removes a Storage Driver (if its the last Storage Driver for a vPool, the vPool is removed as well)
        :param storagedriver_guid: Guid of the Storage Driver to remove
        :param offline_storage_router_guids: Guids of Storage Routers which are offline and will be removed from cluster.
                                             WHETHER VPOOL WILL BE DELETED DEPENDS ON THIS
        """
        storage_driver = StorageDriver(storagedriver_guid)
        logger.info('Remove Storage Driver - Guid {0} - Deleting Storage Driver {1}'.format(storage_driver.guid, storage_driver.name))

        if offline_storage_router_guids is None:
            offline_storage_router_guids = []

        client = None
        storage_drivers_left = False

        vpool = storage_driver.vpool
        storage_router = storage_driver.storagerouter
        storage_router_online = True
        storage_routers_offline = [StorageRouter(storage_router_guid) for storage_router_guid in offline_storage_router_guids]
        configuration_dir = EtcdConfiguration.get('/ovs/framework/paths|cfgdir')

        # Validations
        logger.info('Remove Storage Driver - Guid {0} - Checking availability of related Storage Routers'.format(storage_driver.guid, storage_driver.name))
        for sr in [sd.storagerouter for sd in vpool.storagedrivers]:
            if sr in storage_routers_offline:
                logger.info('Remove Storage Driver - Guid {0} - Storage Router {1} with IP {2} is offline'.format(storage_driver.guid, sr.name, sr.ip))
                continue
            if sr != storage_router:
                storage_drivers_left = True
            try:
                temp_client = SSHClient(sr, username='root')
                with Remote(temp_client.ip, [LocalStorageRouterClient]) as remote:
                    path = 'etcd://127.0.0.1:2379/ovs/vpools/{0}/hosts/{1}/config'.format(vpool.guid, storage_driver.storagedriver_id)
                    lsrc = remote.LocalStorageRouterClient(path)
                    lsrc.server_revision()  # 'Cheap' call to verify whether volumedriver is responsive
                client = temp_client
                logger.info('Remove Storage Driver - Guid {0} - Storage Router {1} with IP {2} is online'.format(storage_driver.guid, sr.name, sr.ip))
            except UnableToConnectException:
                if sr == storage_router:
                    logger.info('Remove Storage Driver - Guid {0} - Storage Router {1} with IP {2} is offline'.format(storage_driver.guid, sr.name, sr.ip))
                    storage_router_online = False
                else:
                    raise RuntimeError('Not all StorageRouters are reachable')
            except Exception, ex:
                if 'ClusterNotReachableException' in str(ex):
                    raise RuntimeError('Not all StorageDrivers are reachable, please (re)start them and try again')
                else:
                    raise

        if client is None:
            raise RuntimeError('Could not found any responsive node in the cluster')

        vpool_guids = set()
        pmachine_guids = set()
        for virtual_machine in VMachineList.get_customer_vmachines():
            if virtual_machine.vpool_guid is not None:
                vpool_guids.add(virtual_machine.vpool_guid)
            pmachine_guids.add(virtual_machine.pmachine_guid)

        if storage_drivers_left is False and storage_router.pmachine.guid in pmachine_guids and vpool.guid in vpool_guids and storage_router_online is True:
            raise RuntimeError('There are still vMachines served from the given Storage Driver')
        if any(vdisk for vdisk in vpool.vdisks if vdisk.storagedriver_id == storage_driver.storagedriver_id) and storage_router_online is True:
            raise RuntimeError('There are still vDisks served from the given Storage Driver')

        # Unconfigure management center
        vdisks = []
        errors_found = False
        if storage_router_online is True:
            logger.info('Remove Storage Driver - Guid {0} - Checking management center'.format(storage_driver.guid))
            try:
                mgmt_center = Factory.get_mgmtcenter(pmachine=storage_router.pmachine)
                if mgmt_center and mgmt_center.is_host_configured_for_vpool(vpool.guid, storage_router.pmachine.ip):
                    logger.info('Remove Storage Driver - Guid {0} - Unconfiguring host with IP {1}'.format(storage_driver.guid, storage_router.pmachine.ip))
                    mgmt_center.unconfigure_vpool_for_host(vpool.guid, storage_drivers_left is False, storage_router.pmachine.ip)
            except Exception as ex:
                logger.error('Remove Storage Driver - Guid {0} - Unconfiguring failed with error: {1}'.format(storage_driver.guid, ex))
                errors_found = True
        # Migrate vDisks if node is offline
        else:
            logger.info('Remove Storage Driver - Guid {0} - Checking migration'.format(storage_driver.guid))
            available_storage_drivers = []
            for sd in vpool.storagedrivers:
                if sd != storage_driver and sd.storagerouter not in storage_routers_offline:
                    logger.info('Remove Storage Driver - Guid {0} - Available Storage Driver for migration - {1}'.format(storage_driver.guid, sd.name))
                    available_storage_drivers.append(str(sd.name))
            if available_storage_drivers:
                for vdisk in vpool.vdisks:
                    vdisk.invalidate_dynamics(['info', 'storagedriver_id'])
                    if vdisk.storagedriver_id == '':
                        logger.info('Remove Storage Driver - Guid {0} - Virtual Disk {1} {2} - Migration required'.format(storage_driver.guid, vdisk.guid, vdisk.name))
                        vdisks.append(vdisk)
                        try:
                            vdisk.storagedriver_client.migrate(str(vdisk.volume_id), available_storage_drivers[random.randint(0, len(available_storage_drivers) - 1)], True)
                        except Exception as ex:
                            logger.error('Remove Storage Driver - Guid {0} - Virtual Disk {1} {2} - Migration failed with error: {3}'.format(storage_driver.guid, vdisk.guid, vdisk.name, ex))
                            errors_found = True
                        vdisk.invalidate_dynamics(['info', 'storagedriver_id'])
                        if vdisk.storagedriver_id:
                            try:
                                logger.info('Remove Storage Driver - Guid {0} - Virtual Disk {1} {2} - Ensuring MDS safety after migration'.format(storage_driver.guid, vdisk.guid, vdisk.name))
                                MDSServiceController.ensure_safety(vdisk=vdisk,
                                                                   excluded_storagerouters=[storage_router] + storage_routers_offline)
                            except Exception as ex:  # We don't put errors_found to True, because ensure safety could possibly succeed later on
                                logger.error('Remove Storage Driver - Guid {0} - Virtual Disk {1} {2} - Ensuring MDS safety failed with error: {3}'.format(storage_driver.guid, vdisk.guid, vdisk.name, ex))
                    else:
                        logger.info('Remove Storage Driver - Guid {0} - Virtual Disk {1} {2} - No migration required'.format(storage_driver.guid, vdisk.guid, vdisk.name))

        # Unconfigure or reconfigure the MDSes
        logger.info('Remove Storage Driver - Guid {0} - Reconfiguring MDSes'.format(storage_driver.guid))
        mds_services_to_remove = [mds_service for mds_service in vpool.mds_services if mds_service.service.storagerouter_guid == storage_router.guid]
        for mds in mds_services_to_remove:
            for junction in mds.vdisks:
                vdisk = junction.vdisk
                if vdisk in vdisks:
                    continue
                vdisks.append(vdisk)
                vdisk.invalidate_dynamics(['info', 'storagedriver_id'])
                if vdisk.storagedriver_id:
                    try:
                        logger.info('Remove Storage Driver - Guid {0} - Virtual Disk {1} {2} - Ensuring MDS safety'.format(storage_driver.guid, vdisk.guid, vdisk.name))
                        MDSServiceController.ensure_safety(vdisk=vdisk,
                                                           excluded_storagerouters=[storage_router] + storage_routers_offline)
                    except Exception as ex:
                        logger.error('Remove Storage Driver - Guid {0} - Virtual Disk {1} {2} - Ensuring MDS safety failed with error: {3}'.format(storage_driver.guid, vdisk.guid, vdisk.name, ex))

        config = ArakoonClusterConfig(StorageRouterController.ARAKOON_CLUSTER_ID_VOLDRV)
        config.load_config()
        arakoon_node_configs = []
        offline_node_ips = [sr.ip for sr in storage_routers_offline]
        for node in config.nodes:
            if node.ip in offline_node_ips or (node.ip == storage_router.ip and storage_router_online is False):
                continue
            arakoon_node_configs.append(ArakoonNodeConfig(str(node.name), str(node.ip), node.client_port))
        logger.info('Remove Storage Driver - Guid {0} - Arakoon node configs - \n{1}'.format(storage_driver.guid, '\n'.join([str(config) for config in arakoon_node_configs])))
        vrouter_clusterregistry = ClusterRegistry(str(vpool.guid), StorageRouterController.ARAKOON_CLUSTER_ID_VOLDRV, arakoon_node_configs)

        # Disable and stop DTL, voldrv and albaproxy services
        if storage_router_online is True:
            dtl_service = 'dtl_{0}'.format(vpool.name)
            voldrv_service = 'volumedriver_{0}'.format(vpool.name)
            albaproxy_service = 'albaproxy_{0}'.format(vpool.name)
            client = SSHClient(storage_router, username='root')

            for service in [voldrv_service, dtl_service]:
                try:
                    if ServiceManager.has_service(service, client=client):
                        logger.info('Remove Storage Driver - Guid {0} - Disabling service {1}'.format(storage_driver.guid, service))
                        ServiceManager.disable_service(service, client=client)
                        logger.info('Remove Storage Driver - Guid {0} - Stopping service {1}'.format(storage_driver.guid, service))
                        ServiceManager.stop_service(service, client=client)
                        logger.info('Remove Storage Driver - Guid {0} - Removing service {1}'.format(storage_driver.guid, service))
                        ServiceManager.remove_service(service, client=client)
                except Exception as ex:
                    logger.error('Remove Storage Driver - Guid {0} - Disabling/stopping service {1} failed with error: {2}'.format(storage_driver.guid, service.name, ex))
                    errors_found = True

            if storage_drivers_left is False:
                try:
                    if ServiceManager.has_service(albaproxy_service, client=client):
                        logger.info('Remove Storage Driver - Guid {0} - Starting Alba proxy'.format(storage_driver.guid))
                        ServiceManager.start_service(albaproxy_service, client=client)
                        tries = 10
                        running = False
                        port = storage_driver.alba_proxy.service.ports[0]
                        while running is False and tries > 0:
                            logger.info('Remove Storage Driver - Guid {0} - Waiting for the Alba proxy to start up'.format(storage_driver.guid))
                            tries -= 1
                            time.sleep(10 - tries)
                            try:
                                client.run('alba proxy-statistics --host 127.0.0.1 --port {0}'.format(port))
                                running = True
                            except CalledProcessError as ex:
                                logger.info('Remove Storage Driver - Guid {0} - Fetching alba proxy-statistics failed with error (but ignoring): {1}'.format(storage_driver.guid, ex))
                        if running is False:
                            raise RuntimeError('Alba proxy failed to start')
                        logger.info('Remove Storage Driver - Guid {0} - Alba proxy running'.format(storage_driver.guid))

                    logger.info('Remove Storage Driver - Guid {0} - Destroying filesystem and erasing node configs'.format(storage_driver.guid))
                    path = 'etcd://127.0.0.1:2379/ovs/vpools/{0}/hosts/{1}/config'.format(vpool.guid, storage_driver.storagedriver_id)
                    storagedriver_client = LocalStorageRouterClient(path)
                    # noinspection PyArgumentList
                    storagedriver_client.destroy_filesystem()
                    # noinspection PyArgumentList
                    vrouter_clusterregistry.erase_node_configs()
                except RuntimeError as ex:
                    logger.error('Remove Storage Driver - Guid {0} - Destroying filesystem and erasing node configs failed with error: {1}'.format(storage_driver.guid, ex))
                    errors_found = True
                try:
                    if ServiceManager.has_service(albaproxy_service, client=client):
                        logger.info('Remove Storage Driver - Guid {0} - Stopping service {1}'.format(storage_driver.guid, albaproxy_service))
                        ServiceManager.stop_service(albaproxy_service, client=client)
                        logger.info('Remove Storage Driver - Guid {0} - Removing service {1}'.format(storage_driver.guid, albaproxy_service))
                        ServiceManager.remove_service(albaproxy_service, client=client)
                except Exception as ex:
                    logger.error('Remove Storage Driver - Guid {0} - Disabling/stopping service {1} failed with error: {2}'.format(storage_driver.guid, albaproxy_service, ex))
                    errors_found = True

            # Clean up vPool on KVM host
            if storage_router.pmachine.hvtype == 'KVM':
                logger.info('Remove Storage Driver - Guid {0} - Removing vPool from KVM host'.format(storage_driver.guid))
                # 'Name                 State      Autostart '
                # '-------------------------------------------'
                # ' vpool1               active     yes'
                # ' vpool2               active     no'
                command = 'virsh pool-list --all'
                logger.info('Remove Storage Driver - Guid {0} - Removing vPool from KVM host - Executing command: {1}'.format(storage_driver.guid, command))
                vpool_overview = client.run(command).splitlines()
                vpool_overview.pop(1)  # Pop   ---------------
                vpool_overview.pop(0)  # Pop   Name   State   Autostart
                for vpool_info in vpool_overview:
                    vpool_name = vpool_info.split()[0].strip()
                    if vpool.name == vpool_name:
                        try:
                            command = 'virsh pool-destroy {0}'.format(vpool.name)
                            logger.info('Remove Storage Driver - Guid {0} - Removing vPool from KVM host - Executing command: {1}'.format(storage_driver.guid, command))
                            client.run(command)
                        except Exception as ex:
                            logger.error('Remove Storage Driver - Guid {0} - Removing vPool from KVM host - Destroying vPool failed with error: {1}'.format(storage_driver.guid, ex))
                            errors_found = True
                        try:
                            command = 'virsh pool-undefine {0}'.format(vpool.name)
                            logger.info('Remove Storage Driver - Guid {0} - Removing vPool from KVM host - Executing command: {1}'.format(storage_driver.guid, command))
                            client.run(command)
                        except Exception as ex:
                            logger.error('Remove Storage Driver - Guid {0} - Removing vPool from KVM host - Undefine vPool failed with error: {1}'.format(storage_driver.guid, ex))
                            errors_found = True
                        break

        # Reconfigure volumedriver arakoon cluster
        try:
            if storage_drivers_left is True:
                logger.info('Remove Storage Driver - Guid {0} - Reconfiguring volumedriver arakoon cluster'.format(storage_driver.guid))
                node_configs = []
                for sd in vpool.storagedrivers:
                    if sd != storage_driver and sd.storagerouter not in storage_routers_offline:
                        node_configs.append(ClusterNodeConfig(str(sd.storagedriver_id),
                                                              str(sd.cluster_ip),
                                                              sd.ports[0],
                                                              sd.ports[1],
                                                              sd.ports[2]))
                logger.info('Remove Storage Driver - Guid {0} - Node configs - \n{1}'.format(storage_driver.guid, '\n'.join([str(config) for config in node_configs])))
                vrouter_clusterregistry.set_node_configs(node_configs)
                srclient = StorageDriverClient.load(vpool)
                for sd in vpool.storagedrivers:
                    if sd != storage_driver and sd.storagerouter not in storage_routers_offline:
                        logger.info('Remove Storage Driver - Guid {0} - Storage Driver {1} {2} - Updating cluster node configs'.format(storage_driver.guid, sd.guid, sd.name))
                        srclient.update_cluster_node_configs(str(sd.storagedriver_id))
        except Exception as ex:
            logger.error('Remove Storage Driver - Guid {0} - Reconfiguring volumedriver arakoon cluster failed with error: {1}'.format(storage_driver.guid, ex))
            errors_found = True

        # Removing MDS services
        logger.info('Remove Storage Driver - Guid {0} - Removing MDS services'.format(storage_driver.guid))
        for mds_service in mds_services_to_remove:
            # All MDSServiceVDisk object should have been deleted above
            try:
                logger.info('Remove Storage Driver - Guid {0} - Remove MDS service (number {1}) for Storage Router with IP {2}'.format(storage_driver.guid, mds_service.number, storage_router.ip))
                MDSServiceController.remove_mds_service(mds_service=mds_service,
                                                        vpool=vpool,
                                                        reconfigure=False,
                                                        allow_offline=not storage_router_online)
            except Exception as ex:
                logger.error('Remove Storage Driver - Guid {0} - Removing MDS service failed with error: {1}'.format(storage_driver.guid, ex))
                errors_found = True

        # Clean up directories and files
        dirs_to_remove = []
        for sd_partition in storage_driver.partitions:
            dirs_to_remove.append(sd_partition.path)
            sd_partition.delete()

        if storage_router_online is True:
            # Cleanup directories/files
            logger.info('Remove Storage Driver - Guid {0} - Deleting vPool related directories and files'.format(storage_driver.guid))
            machine_id = System.get_my_machine_id(client)
            dirs_to_remove.append(storage_driver.mountpoint)
<<<<<<< HEAD
            dirs_to_remove.append('{0}/{1}'.format(EtcdConfiguration.get('/ovs/framework/hosts/{0}/storagedriver|rsp'.format(machine_id), vpool.name)))
            EtcdConfiguration.delete('/ovs/vpools/{0}/hosts/{1}/config'.format(vpool.guid, storage_driver.storagedriver_id))
=======
            dirs_to_remove.append('{0}/{1}'.format(EtcdConfiguration.get('/ovs/framework/hosts/{0}/storagedriver|rsp'.format(machine_id)), vpool.name))
            files_to_remove = ['{0}/storagedriver/storagedriver/{1}.json'.format(configuration_dir, vpool.name)]
>>>>>>> a3fa8cee

            files_to_remove = []
            if vpool.backend_type.code == 'alba':
                files_to_remove.append('{0}/storagedriver/storagedriver/{1}_alba.cfg'.format(configuration_dir, vpool.name))
                files_to_remove.append('{0}/storagedriver/storagedriver/{1}_alba.json'.format(configuration_dir, vpool.name))
            if storage_router.pmachine.hvtype == 'VMWARE' and EtcdConfiguration.get('/ovs/framework/hosts/{0}/storagedriver|vmware_mode'.format(machine_id)) == 'ganesha':
                files_to_remove.append('{0}/storagedriver/storagedriver/{1}_ganesha.conf'.format(configuration_dir, vpool.name))

            for file_name in files_to_remove:
                try:
                    if file_name and client.file_exists(file_name):
                        client.file_delete(file_name)
                        logger.info('Remove Storage Driver - Guid {0} - Removed file {1} on Storage Router with IP {2}'.format(storage_driver.guid, file_name, client.ip))
                except Exception as ex:
                    logger.error('Remove Storage Driver - Guid {0} - Removing file {1} failed with error: {2}'.format(storage_driver.guid, file_name, ex))
                    errors_found = True

            try:
                mountpoints = client.run('mount -v').strip().splitlines()
                mountpoints = [p.split(' ')[2] for p in mountpoints if len(p.split(' ')) > 2 and
                               not p.split(' ')[2].startswith('/dev') and not p.split(' ')[2].startswith('/proc') and
                               not p.split(' ')[2].startswith('/sys') and not p.split(' ')[2].startswith('/run') and
                               p.split(' ')[2] != '/' and not p.split(' ')[2].startswith('/mnt/alba-asd')]

                for dir_name in dirs_to_remove:
                    if dir_name and client.dir_exists(dir_name) and dir_name not in mountpoints and dir_name != '/':
                        client.dir_delete(dir_name)
                        logger.info('Remove Storage Driver - Guid {0} - Recursively removed {1} on Storage Router with IP {2}'.format(storage_driver.guid, dir_name, client.ip))
            except Exception as ex:
                logger.error('Remove Storage Driver - Guid {0} - Failed to retrieve mountpoint information or delete directories, error: {1}'.format(storage_driver.guid, ex))
                errors_found = True

            logger.info('Remove Storage Driver - Guid {0} - Synchronizing disks with reality'.format(storage_driver.guid))
            try:
                DiskController.sync_with_reality(storage_router.guid)
            except Exception as ex:
                logger.error('Remove Storage Driver - Guid {0} - Synchronizing disks with reality failed with error: {1}'.format(storage_driver.guid, ex))
                errors_found = True

        # Model cleanup
        logger.info('Remove Storage Driver - Guid {0} - Cleaning up model'.format(storage_driver.guid))
        if storage_driver.alba_proxy is not None:
            logger.info('Remove Storage Driver - Guid {0} - Removing alba proxy service from model'.format(storage_driver.guid))
            service = storage_driver.alba_proxy.service
            storage_driver.alba_proxy.delete()
            service.delete()
        storage_driver.delete(abandon=['logs'])  # Detach from the log entries

        if storage_drivers_left is False:
            try:
                logger.info('Remove Storage Driver - Guid {0} - Removing virtual disks from model'.format(storage_driver.guid))
                for vdisk in vpool.vdisks:
                    for junction in vdisk.mds_services:
                        junction.delete()
                    vdisk.delete()
                logger.info('Remove Storage Driver - Guid {0} - Removing vPool from model'.format(storage_driver.guid))
                vpool.delete()
            except Exception as ex:
                logger.error('Remove Storage Driver - Guid {0} - Cleaning up vdisks from the model failed with error: {1}'.format(storage_driver.guid, ex))
                errors_found = True
        else:
            logger.info('Remove Storage Driver - Guid {0} - Checking DTL for all virtual disks in vPool {1} with guid {2}'.format(storage_driver.guid, vpool.name, vpool.guid))
            try:
                VDiskController.dtl_checkup(vpool_guid=vpool.guid, chain_timeout=600)
            except Exception as ex:
                logger.error('Remove Storage Driver - Guid {0} - DTL checkup failed for vPool {1} with guid {2} with error: {3}'.format(storage_driver.guid, vpool.name, vpool.guid, ex))

        logger.info('Remove Storage Driver - Guid {0} - Running MDS checkup'.format(storage_driver.guid))
        try:
            MDSServiceController.mds_checkup()
        except Exception as ex:
            logger.error('Remove Storage Driver - Guid {0} - MDS checkup failed with error: {1}'.format(storage_driver.guid, ex))

        if errors_found is True:
            raise RuntimeError('1 or more errors occurred while trying to remove the storage driver. Please check /var/log/ovs/lib.log for more information')

    @staticmethod
    @celery.task(name='ovs.storagerouter.update_storagedrivers')
    def update_storagedrivers(storagedriver_guids, storagerouters, parameters):
        """
        Add/remove multiple vPools
        @param storagedriver_guids: Storage Drivers to be removed
        @param storagerouters: StorageRouters on which to add a new link
        @param parameters: Settings for new links
        """
        print 'update storagedrivers: {0}'.format(str(parameters))
        success = True
        # Add Storage Drivers
        for storagerouter_ip, storageappliance_machineid in storagerouters:
            try:
                new_parameters = copy.copy(parameters)
                new_parameters['storagerouter_ip'] = storagerouter_ip
                local_machineid = System.get_my_machine_id()
                if local_machineid == storageappliance_machineid:
                    # Inline execution, since it's on the same node (preventing deadlocks)
                    StorageRouterController.add_vpool(new_parameters)
                else:
                    # Async execution, since it has to be executed on another node
                    # @TODO: Will break in Celery 3.2, need to find another solution
                    # Requirements:
                    # - This code cannot continue until this new task is completed (as all these Storage Router
                    #   need to be handled sequentially
                    # - The wait() or get() method are not allowed anymore from within a task to prevent deadlocks
                    try:
                        _ = SSHClient(storagerouter_ip)
                    except UnableToConnectException:
                        raise RuntimeError('StorageRouter {0} is not reachable'.format(storagerouter_ip))
                    result = StorageRouterController.add_vpool.s(new_parameters).apply_async(
                        routing_key='sr.{0}'.format(storageappliance_machineid)
                    )
                    result.wait()
            except Exception as ex:
                logger.error('{0}'.format(ex))
                success = False
        # Remove Storage Drivers
        for storagedriver_guid in storagedriver_guids:
            try:
                storagedriver = StorageDriver(storagedriver_guid)
                storagerouter = storagedriver.storagerouter
                storagerouter_machineid = storagerouter.machine_id
                local_machineid = System.get_my_machine_id()
                if local_machineid == storagerouter_machineid:
                    # Inline execution, since it's on the same node (preventing deadlocks)
                    StorageRouterController.remove_storagedriver(storagedriver_guid)
                else:
                    # Async execution, since it has to be executed on another node
                    # @TODO: Will break in Celery 3.2, need to find another solution
                    # Requirements:
                    # - This code cannot continue until this new task is completed (as all these VSAs need to be
                    # handled sequentially
                    # - The wait() or get() method are not allowed anymore from within a task to prevent deadlocks
                    try:
                        _ = SSHClient(storagerouter)
                    except UnableToConnectException:
                        raise RuntimeError('StorageRouter {0} is not reachable'.format(storagerouter.ip))
                    result = StorageRouterController.remove_storagedriver.s(storagedriver_guid).apply_async(
                        routing_key='sr.{0}'.format(storagerouter_machineid)
                    )
                    result.wait()
            except Exception as ex:
                logger.error('{0}'.format(ex))
                success = False
        return success

    @staticmethod
    @celery.task(name='ovs.storagerouter.get_version_info')
    def get_version_info(storagerouter_guid):
        """
        Returns version information regarding a given StorageRouter
        :param storagerouter_guid: Storage Router guid to get version information for
        """
        return {'storagerouter_guid': storagerouter_guid,
                'versions': PackageManager.get_versions()}

    @staticmethod
    @celery.task(name='ovs.storagerouter.get_support_info')
    def get_support_info(storagerouter_guid):
        """
        Returns support information regarding a given StorageRouter
        :param storagerouter_guid: Storage Router guid to get support information for
        """
        return {'storagerouter_guid': storagerouter_guid,
                'nodeid': System.get_my_machine_id(),
                'clusterid': EtcdConfiguration.get('/ovs/framework/cluster_id'),
                'enabled': EtcdConfiguration.get('/ovs/framework/support|enabled'),
                'enablesupport': EtcdConfiguration.get('ovs/framework/support|enablesupport')}

    @staticmethod
    @celery.task(name='ovs.storagerouter.get_support_metadata')
    def get_support_metadata():
        """
        Returns support metadata for a given storagerouter. This should be a routed task!
        """
        return SupportAgent().get_heartbeat_data()

    @staticmethod
    @celery.task(name='ovs.storagerouter.get_logfiles')
    def get_logfiles(local_storagerouter_guid):
        """
        Collects logs, moves them to a web-accessible location and returns log tgz's filename
        :param local_storagerouter_guid: Storage Router guid to retrieve log files on
        """
        this_client = SSHClient('127.0.0.1', username='root')
        logfile = this_client.run('ovs collect logs').strip()
        logfilename = logfile.split('/')[-1]

        storagerouter = StorageRouter(local_storagerouter_guid)
        webpath = '/opt/OpenvStorage/webapps/frontend/downloads'
        client = SSHClient(storagerouter, username='root')
        client.dir_create(webpath)
        client.file_upload('{0}/{1}'.format(webpath, logfilename), logfile)
        client.run('chmod 666 {0}/{1}'.format(webpath, logfilename))
        return logfilename

    @staticmethod
    @celery.task(name='ovs.storagerouter.configure_support')
    def configure_support(enable, enable_support):
        """
        Configures support on all StorageRouters
        :param enable: If True support agent will be enabled and started, else disabled and stopped
        :param enable_support: If False openvpn will be stopped
        """
        clients = []
        try:
            for storagerouter in StorageRouterList.get_storagerouters():
                clients.append((SSHClient(storagerouter), SSHClient(storagerouter, username='root')))
        except UnableToConnectException:
            raise RuntimeError('Not all StorageRouters are reachable')
        EtcdConfiguration.set('/ovs/framework/support|enabled', enable)
        EtcdConfiguration.set('/ovs/framework/support|enablesupport', enable_support)
        for ovs_client, root_client in clients:
            if enable_support is False:
                root_client.run('service openvpn stop')
                root_client.file_delete('/etc/openvpn/ovs_*')
            if enable is True:
                if not ServiceManager.has_service(StorageRouterController.SUPPORT_AGENT, client=root_client):
                    ServiceManager.add_service(StorageRouterController.SUPPORT_AGENT, client=root_client)
                    ServiceManager.enable_service(StorageRouterController.SUPPORT_AGENT, client=root_client)
                if not ServiceManager.get_service_status(StorageRouterController.SUPPORT_AGENT, client=root_client):
                    ServiceManager.start_service(StorageRouterController.SUPPORT_AGENT, client=root_client)
                else:
                    ServiceManager.restart_service(StorageRouterController.SUPPORT_AGENT, client=root_client)
            else:
                if ServiceManager.has_service(StorageRouterController.SUPPORT_AGENT, client=root_client):
                    if ServiceManager.get_service_status(StorageRouterController.SUPPORT_AGENT, client=root_client):
                        ServiceManager.stop_service(StorageRouterController.SUPPORT_AGENT, client=root_client)
                    ServiceManager.remove_service(StorageRouterController.SUPPORT_AGENT, client=root_client)
        return True

    @staticmethod
    @celery.task(name='ovs.storagerouter.check_s3')
    def check_s3(host, port, accesskey, secretkey):
        """
        Validates whether connection to a given S3 backend can be made
        :param host: Host to check
        :param port: Port on which to check
        :param accesskey: Access key to be used for connection
        :param secretkey: Secret key to be used for connection
        """
        try:
            import boto
            import boto.s3.connection
            backend = boto.connect_s3(aws_access_key_id=accesskey,
                                      aws_secret_access_key=secretkey,
                                      port=port,
                                      host=host,
                                      is_secure=(port == 443),
                                      calling_format=boto.s3.connection.OrdinaryCallingFormat())
            backend.get_all_buckets()
            return True
        except Exception as ex:
            logger.exception('Error during S3 check: {0}'.format(ex))
            return False

    @staticmethod
    @celery.task(name='ovs.storagerouter.check_mtpt')
    def check_mtpt(name):
        """
        Checks whether a given mountpoint for vPool is in use
        :param name: Name of the mountpoint to check
        """
        mountpoint = '/mnt/{0}'.format(name)
        if not os.path.exists(mountpoint):
            return True
        return check_output('sudo -s ls -al {0} | wc -l'.format(mountpoint), shell=True).strip() == '3'

    @staticmethod
    @celery.task(name='ovs.storagerouter.get_update_status')
    def get_update_status(storagerouter_ip):
        """
        Checks for new updates
        :param storagerouter_ip: IP of the Storage Router to check for updates
        """
        # Check plugin requirements
        root_client = SSHClient(storagerouter_ip,
                                username='root')
        required_plugin_params = {'name': (str, None),             # Name of a subpart of the plugin and is used for translation in html. Eg: alba:packages.SDM
                                  'version': (str, None),          # Available version to be installed
                                  'namespace': (str, None),        # Name of the plugin and is used for translation in html. Eg: ALBA:packages.sdm
                                  'services': (list, str),         # Services which the plugin depends upon and should be stopped during update
                                  'packages': (list, str),         # Packages which contain the plugin code and should be updated
                                  'downtime': (list, tuple),       # Information about crucial services which will go down during the update
                                  'prerequisites': (list, tuple)}  # Information about prerequisites which are unmet (eg running vms for storage driver update)
        package_map = {}
        plugin_functions = Toolbox.fetch_hooks('update', 'metadata')
        for function in plugin_functions:
            output = function(root_client)
            if not isinstance(output, dict):
                raise ValueError('Update cannot continue. Failed to retrieve correct plugin information ({0})'.format(function.func_name))

            for key, value in output.iteritems():
                for out in value:
                    Toolbox.verify_required_params(required_plugin_params, out)
                if key not in package_map:
                    package_map[key] = []
                package_map[key] += value

        # Update apt (only our ovs apt repo)
        PackageManager.update(client=root_client)

        # Compare installed and candidate versions
        return_value = {'upgrade_ongoing': os.path.exists('/etc/upgrade_ongoing')}
        for gui_name, package_information in package_map.iteritems():
            return_value[gui_name] = []
            for package_info in package_information:
                version = package_info['version']
                if version:
                    gui_down = 'watcher-framework' in package_info['services'] or 'nginx' in package_info['services']
                    info_added = False
                    for index, item in enumerate(return_value[gui_name]):
                        if item['name'] == package_info['name']:
                            return_value[gui_name][index]['downtime'].extend(package_info['downtime'])
                            info_added = True
                            if gui_down is True and return_value[gui_name][index]['gui_down'] is False:
                                return_value[gui_name][index]['gui_down'] = True
                    if info_added is False:  # Some plugins can have same package dependencies as core and we only want to show each package once in GUI (Eg: Arakoon for core and ALBA)
                        return_value[gui_name].append({'to': version,
                                                       'name': package_info['name'],
                                                       'gui_down': gui_down,
                                                       'downtime': package_info['downtime'],
                                                       'namespace': package_info['namespace'],
                                                       'prerequisites': package_info['prerequisites']})
        return return_value

    @staticmethod
    @add_hooks('update', 'metadata')
    def get_metadata_framework(client):
        """
        Retrieve packages and services on which the framework depends
        :param client: SSHClient on which to retrieve the metadata
        :return: List of dictionaries which contain services to restart,
                                                    packages to update,
                                                    information about potential downtime
                                                    information about unmet prerequisites
        """
        this_sr = StorageRouterList.get_by_ip(client.ip)
        srs = StorageRouterList.get_storagerouters()
        ovsdb_cluster = [ser.storagerouter_guid for sr in srs for ser in sr.services if ser.type.name == 'Arakoon' and ser.name == 'arakoon-ovsdb']
        downtime = [('ovs', 'ovsdb', None)] if len(ovsdb_cluster) < 3 and this_sr.guid in ovsdb_cluster else []

        ovs_info = PackageManager.verify_update_required(packages=['openvstorage-core', 'openvstorage-webapps', 'openvstorage-cinder-plugin'],
                                                         services=['watcher-framework', 'memcached'],
                                                         client=client)
        arakoon_info = PackageManager.verify_update_required(packages=['arakoon'],
                                                             services=['arakoon-ovsdb'],
                                                             client=client)

        return {'framework': [{'name': 'ovs',
                               'version': ovs_info['version'],
                               'services': ovs_info['services'],
                               'packages': ovs_info['packages'],
                               'downtime': [],
                               'namespace': 'ovs',
                               'prerequisites': []},
                              {'name': 'arakoon',
                               'version': arakoon_info['version'],
                               'services': arakoon_info['services'],
                               'packages': arakoon_info['packages'],
                               'downtime': downtime,
                               'namespace': 'ovs',
                               'prerequisites': []}]}

    @staticmethod
    @add_hooks('update', 'metadata')
    def get_metadata_volumedriver(client):
        """
        Retrieve packages and services on which the volumedriver depends
        :param client: SSHClient on which to retrieve the metadata
        :return: List of dictionaries which contain services to restart,
                                                    packages to update,
                                                    information about potential downtime
                                                    information about unmet prerequisites
        """
        running_vms = False
        for vpool in VPoolList.get_vpools():
            for vdisk in vpool.vdisks:
                if vdisk.vmachine_guid is None:
                    continue
                if vdisk.vmachine.hypervisor_status in ['RUNNING', 'PAUSED']:
                    running_vms = True
                    break
            if running_vms is True:
                break

        this_sr = StorageRouterList.get_by_ip(client.ip)
        alba_proxies = []
        alba_downtime = []
        voldrv_cluster = []
        for sr in StorageRouterList.get_storagerouters():
            for service in sr.services:
                if service.type.name == 'Arakoon' and service.name == 'arakoon-voldrv':
                    voldrv_cluster.append(service.storagerouter_guid)
                elif service.type.name == 'AlbaProxy' and service.storagerouter_guid == this_sr.guid:
                    alba_proxies.append(service.alba_proxy)
                    alba_downtime.append(('ovs', 'proxy', service.alba_proxy.storagedriver.vpool.name))

        prerequisites = [('ovs', 'vmachine', None)] if running_vms is True else []
        volumedriver_services = ['ovs-volumedriver_{0}'.format(sd.vpool.name)
                                 for sd in this_sr.storagedrivers]
        volumedriver_services.extend(['ovs-dtl_{0}'.format(sd.vpool.name)
                                      for sd in this_sr.storagedrivers])
        voldrv_info = PackageManager.verify_update_required(packages=['volumedriver-base', 'volumedriver-server'],
                                                            services=volumedriver_services,
                                                            client=client)
        alba_info = PackageManager.verify_update_required(packages=['alba'],
                                                          services=[service.service.name for service in alba_proxies],
                                                          client=client)
        arakoon_info = PackageManager.verify_update_required(packages=['arakoon'],
                                                             services=['arakoon-voldrv'],
                                                             client=client)

        return {'volumedriver': [{'name': 'volumedriver',
                                  'version': voldrv_info['version'],
                                  'services': voldrv_info['services'],
                                  'packages': voldrv_info['packages'],
                                  'downtime': alba_downtime,
                                  'namespace': 'ovs',
                                  'prerequisites': prerequisites},
                                 {'name': 'alba',
                                  'version': alba_info['version'],
                                  'services': alba_info['services'],
                                  'packages': alba_info['packages'],
                                  'downtime': alba_downtime,
                                  'namespace': 'ovs',
                                  'prerequisites': prerequisites},
                                 {'name': 'arakoon',
                                  'version': arakoon_info['version'],
                                  'services': arakoon_info['services'],
                                  'packages': arakoon_info['packages'],
                                  'downtime': [('ovs', 'voldrv', None)] if len(voldrv_cluster) < 3 and this_sr.guid in voldrv_cluster else [],
                                  'namespace': 'ovs',
                                  'prerequisites': []}]}

    @staticmethod
    @celery.task(name='ovs.storagerouter.update_framework')
    def update_framework(storagerouter_ip):
        """
        Launch the update_framework method in setup.py
        :param storagerouter_ip: IP of the Storage Router to update the framework packages on
        """
        root_client = SSHClient(storagerouter_ip,
                                username='root')
        root_client.run('ovs update framework')

    @staticmethod
    @celery.task(name='ovs.storagerouter.update_volumedriver')
    def update_volumedriver(storagerouter_ip):
        """
        Launch the update_volumedriver method in setup.py
        :param storagerouter_ip: IP of the Storage Router to update the volumedriver packages on
        """
        root_client = SSHClient(storagerouter_ip,
                                username='root')
        root_client.run('ovs update volumedriver')

    @staticmethod
    @celery.task(name='ovs.storagerouter.refresh_hardware')
    def refresh_hardware(storagerouter_guid):
        """
        Refreshes all hardware related information
        :param storagerouter_guid: Guid of the Storage Router to refresh the hardware on
        """
        StorageRouterController.set_rdma_capability(storagerouter_guid)
        DiskController.sync_with_reality(storagerouter_guid)

    @staticmethod
    def set_rdma_capability(storagerouter_guid):
        """
        Check if the Storage Router has been reconfigured to be able to support RDMA
        :param storagerouter_guid: Guid of the Storage Router to check and set
        :return: None
        """
        storagerouter = StorageRouter(storagerouter_guid)
        client = SSHClient(storagerouter, username='root')
        rdma_capable = False
        with Remote(client.ip, [os], username='root') as remote:
            for root, dirs, files in remote.os.walk('/sys/class/infiniband'):
                for directory in dirs:
                    ports_dir = remote.os.path.join(root, directory, 'ports')
                    if not remote.os.path.exists(ports_dir):
                        continue
                    for sub_root, sub_dirs, _ in remote.os.walk(ports_dir):
                        if sub_root != ports_dir:
                            continue
                        for sub_directory in sub_dirs:
                            state_file = remote.os.path.join(sub_root, sub_directory, 'state')
                            if remote.os.path.exists(state_file):
                                if 'ACTIVE' in client.run('cat {0}'.format(state_file)):
                                    rdma_capable = True
        storagerouter.rdma_capable = rdma_capable
        storagerouter.save()

    @staticmethod
    @celery.task(name='ovs.storagerouter.configure_disk')
    def configure_disk(storagerouter_guid, disk_guid, partition_guid, offset, size, roles):
        """
        Configures a partition
        :param storagerouter_guid: Guid of the Storage Router to configure a disk on
        :param disk_guid: Guid of the disk to configure
        :param partition_guid: Guid of the partition on the disk
        :param offset: Offset for the partition
        :param size: Size of the partition
        :param roles: Roles assigned to the partition
        """
        storagerouter = StorageRouter(storagerouter_guid)
        for role in roles:
            if role not in DiskPartition.ROLES or role == DiskPartition.ROLES.BACKEND:
                raise RuntimeError('Invalid role specified: {0}'.format(role))
        DiskController.sync_with_reality(storagerouter_guid)
        disk = Disk(disk_guid)
        if disk.storagerouter_guid != storagerouter_guid:
            raise RuntimeError('The given Disk is not on the given StorageRouter')
        if partition_guid is None:
            logger.debug('Creating new partition - Offset: {0} bytes - Size: {1} bytes - Roles: {2}'.format(offset, size, roles))
            with Remote(storagerouter.ip, [DiskTools], username='root') as remote:
                remote.DiskTools.create_partition(disk_path=disk.path,
                                                  disk_size=disk.size,
                                                  partition_start=offset,
                                                  partition_size=size)
            DiskController.sync_with_reality(storagerouter_guid)
            disk = Disk(disk_guid)
            end_point = offset + size
            partition = None
            for part in disk.partitions:
                if offset < part.offset + part.size and end_point > part.offset:
                    partition = part
                    break

            if partition is None:
                raise RuntimeError('No new partition detected on disk {0} after having created 1'.format(disk.name))
            logger.debug('Partition created')
        else:
            logger.debug('Using existing partition')
            partition = DiskPartition(partition_guid)
            if partition.disk_guid != disk_guid:
                raise RuntimeError('The given DiskPartition is not on the given Disk')
        if partition.filesystem is None or partition_guid is None:
            logger.debug('Creating filesystem')
            with Remote(storagerouter.ip, [DiskTools], username='root') as remote:
                remote.DiskTools.make_fs(partition.path)
                DiskController.sync_with_reality(storagerouter_guid)
                partition = DiskPartition(partition.guid)
                if partition.filesystem not in ['ext4', 'xfs']:
                    raise RuntimeError('Unexpected filesystem')
            logger.debug('Filesystem created')
        if partition.mountpoint is None:
            logger.debug('Configuring mountpoint')
            with Remote(storagerouter.ip, [DiskTools], username='root') as remote:
                counter = 1
                mountpoint = None
                while True:
                    mountpoint = '/mnt/{0}{1}'.format('ssd' if disk.is_ssd else 'hdd', counter)
                    counter += 1
                    if not remote.DiskTools.mountpoint_exists(mountpoint):
                        break
                logger.debug('Found mountpoint: {0}'.format(mountpoint))
                remote.DiskTools.add_fstab(partition.path, mountpoint, partition.filesystem)
                remote.DiskTools.mount(mountpoint)
                DiskController.sync_with_reality(storagerouter_guid)
                partition = DiskPartition(partition.guid)
                if partition.mountpoint != mountpoint:
                    raise RuntimeError('Unexpected mountpoint')
            logger.debug('Mountpoint configured')
        partition.roles = roles
        partition.save()
        logger.debug('Partition configured')

    @staticmethod
    def _get_free_ports(client, ports_in_use, number):
        """
        Gets `number` free ports ports that are not in use and not reserved
        """
        machine_id = System.get_my_machine_id(client)
        port_range = EtcdConfiguration.get('/ovs/framework/hosts/{0}/ports|storagedriver'.format(machine_id))
        ports = System.get_free_ports(port_range, ports_in_use, number, client)

        return ports if number != 1 else ports[0]

    @staticmethod
    def _check_scrub_partition_present():
        """
        Checks whether at least 1 scrub partition is present on any Storage Router
        :return: boolean
        """
        for storage_router in StorageRouterList.get_storagerouters():
            for disk in storage_router.disks:
                for partition in disk.partitions:
                    if DiskPartition.ROLES.SCRUB in partition.roles:
                        return True
        return False<|MERGE_RESOLUTION|>--- conflicted
+++ resolved
@@ -1170,13 +1170,8 @@
             logger.info('Remove Storage Driver - Guid {0} - Deleting vPool related directories and files'.format(storage_driver.guid))
             machine_id = System.get_my_machine_id(client)
             dirs_to_remove.append(storage_driver.mountpoint)
-<<<<<<< HEAD
-            dirs_to_remove.append('{0}/{1}'.format(EtcdConfiguration.get('/ovs/framework/hosts/{0}/storagedriver|rsp'.format(machine_id), vpool.name)))
+            dirs_to_remove.append('{0}/{1}'.format(EtcdConfiguration.get('/ovs/framework/hosts/{0}/storagedriver|rsp'.format(machine_id)), vpool.name))
             EtcdConfiguration.delete('/ovs/vpools/{0}/hosts/{1}/config'.format(vpool.guid, storage_driver.storagedriver_id))
-=======
-            dirs_to_remove.append('{0}/{1}'.format(EtcdConfiguration.get('/ovs/framework/hosts/{0}/storagedriver|rsp'.format(machine_id)), vpool.name))
-            files_to_remove = ['{0}/storagedriver/storagedriver/{1}.json'.format(configuration_dir, vpool.name)]
->>>>>>> a3fa8cee
 
             files_to_remove = []
             if vpool.backend_type.code == 'alba':
