--- conflicted
+++ resolved
@@ -172,7 +172,6 @@
         logger.debug('Shrinking cluster "{0}" from {1} completed'.format(cluster_name, ip_to_remove))
 
     @staticmethod
-<<<<<<< HEAD
     def has_cluster(ip, cluster_name):
         logger.debug('Checking whether {0} has cluster "{1}" running'.format(ip, cluster_name))
         client = SSHClient(ip, username='root')
@@ -182,10 +181,7 @@
             return False
 
     @staticmethod
-    def deploy_to_slave(master_ip, slave_ip, cluster_name):
-=======
     def deploy_to_slave(master_ip, slave_ip, cluster_name, force=False):
->>>>>>> 0a24faef
         """
         Deploys the configuration file to a slave
         :param cluster_name: Name of the cluster of which to deploy the configuration file
