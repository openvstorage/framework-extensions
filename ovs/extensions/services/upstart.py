# Copyright 2015 Open vStorage NV
#
# Licensed under the Apache License, Version 2.0 (the "License");
# you may not use this file except in compliance with the License.
# You may obtain a copy of the License at
#
#     http://www.apache.org/licenses/LICENSE-2.0
#
# Unless required by applicable law or agreed to in writing, software
# distributed under the License is distributed on an "AS IS" BASIS,
# WITHOUT WARRANTIES OR CONDITIONS OF ANY KIND, either express or implied.
# See the License for the specific language governing permissions and
# limitations under the License.

"""
Upstart module
"""

from subprocess import CalledProcessError
from ovs.log.logHandler import LogHandler

EXPORT = 'env PYTHONPATH="${PYTHONPATH}:/opt/OpenvStorage:/opt/OpenvStorage/webapps"'
EXPORT_ = 'env PYTHONPATH="\\\${PYTHONPATH}:/opt/OpenvStorage:/opt/OpenvStorage/webapps"'
logger = LogHandler('extensions', name='servicemanager')

class Upstart(object):
    """
    Contains all logic related to Upstart services
    """

    @staticmethod
    def _service_exists(name, client, path):
        if path is None:
            path = '/etc/init/'
        file_to_check = '{0}{1}.conf'.format(path, name)
        return client.file_exists(file_to_check)

    @staticmethod
    def _get_name(name, client, path=None):
        """
        Make sure that for e.g. 'ovs-workers' the given service name can be either 'ovs-workers' as just 'workers'
        """
        if Upstart._service_exists(name, client, path):
            return name
        name = 'ovs-{0}'.format(name)
        if Upstart._service_exists(name, client, path):
            return name
        logger.info('Service {0} could not be found.'.format(name))
        raise ValueError('Service {0} could not be found.'.format(name))

    @staticmethod
    def prepare_template(base_name, target_name, client):
        template_name = '/opt/OpenvStorage/config/templates/upstart/{0}.conf'
        if client.file_exists(template_name.format(base_name)):
            client.run('cp -f {0} {1}'.format(
                template_name.format(base_name),
                template_name.format(target_name)
            ))

    @staticmethod
    def add_service(name, client, params=None, target_name=None, additional_dependencies=None):
        if params is None:
            params = {}

        name = Upstart._get_name(name, client, '/opt/OpenvStorage/config/templates/upstart/')
        template_conf = '/opt/OpenvStorage/config/templates/upstart/{0}.conf'
        template_file = client.file_read(template_conf.format(name))

        for key, value in params.iteritems():
<<<<<<< HEAD
            template_file = template_file.replace('<{0}>'.format(key), value)
=======
            template_conf = template_conf.replace('<{0}>'.format(key), value)
        if '<SERVICE_NAME>' in template_conf:
            template_conf = template_conf.replace('<SERVICE_NAME>', name.lstrip('ovs-'))
>>>>>>> 0e3c99be

        if additional_dependencies:
            dependencies = ''
            for service in additional_dependencies:
                dependencies += '{0} '.format(service)
            template_file = template_file.replace('<ADDITIONAL_DEPENDENCIES>', dependencies)

        if target_name is None:
            client.file_write('/etc/init/{0}.conf'.format(name), template_file)
        else:
            client.file_write('/etc/init/{0}.conf'.format(target_name), template_file)

    @staticmethod
    def get_service_status(name, client):
        try:
            name = Upstart._get_name(name, client)
            output = client.run('status {0}'.format(name))
            if 'start' in output:
                return True
            if 'stop' in output:
                return False
            return False
        except CalledProcessError:
            logger.error('Get {0}.service status failed, {1}'.format(name, output))
            raise Exception('Retrieving status for service "{0}" failed'.format(name))

    @staticmethod
    def remove_service(name, client):
        # remove upstart.conf file
        name = Upstart._get_name(name, client)
        client.file_delete('/etc/init/{0}.conf'.format(name))
        client.file_delete('/etc/init/{0}.override'.format(name))

    @staticmethod
    def disable_service(name, client):
        name = Upstart._get_name(name, client)
        client.run('echo "manual" > /etc/init/{0}.override'.format(name))

    @staticmethod
    def enable_service(name, client):
        name = Upstart._get_name(name, client)
        client.file_delete('/etc/init/{0}.override'.format(name))

    @staticmethod
    def start_service(name, client):
        try:
            name = Upstart._get_name(name, client)
            output = client.run('start {0}'.format(name))
        except CalledProcessError as cpe:
            output = cpe.output
            logger.error('Start {0} failed, {1}'.format(name, output))
        return output

    @staticmethod
    def stop_service(name, client):
        try:
            name = Upstart._get_name(name, client)
            output = client.run('stop {0}'.format(name))
        except CalledProcessError as cpe:
            output = cpe.output
            logger.error('Stop {0} failed, {1}'.format(name, output))
        return output

    @staticmethod
    def restart_service(name, client):
        try:
            name = Upstart._get_name(name, client)
            output = client.run('restart {0}'.format(name))
        except CalledProcessError as cpe:
            output = cpe.output
            logger.error('Restart {0} failed, {1}'.format(name, output))
        return output

    @staticmethod
    def has_service(name, client):
        try:
            Upstart._get_name(name, client)
            return True
        except ValueError:
            return False

    @staticmethod
    def is_enabled(name, client):
        name = Upstart._get_name(name, client)
        if client.file_exists('/etc/init/{0}.override'.format(name)):
            return False
        return True

    @staticmethod
    def get_service_pid(name, client):
        pid = 0
        name = Upstart._get_name(name, client)
        if Upstart.get_service_status(name, client):
            output = client.run('status {0}'.format(name))
            if output:
                output = output.splitlines()
                for line in output:
                    if 'start/running' in line:
                        pid = line.split(' ')[3]
                        if not pid.isdigit():
                            pid = 0
                        break
        return pid

    @staticmethod
    def patch_cinder_volume_conf(name, client):
        cinder_file = open('/etc/init/{0}.conf'.format(name), 'r')
        contents = cinder_file.read()
        if EXPORT not in contents:
            contents = contents.replace('\nexec start-stop-daemon', '\n\n{}\nexec start-stop-daemon'.format(EXPORT_))
            cinder_file.close()
            cinder_file = open('/etc/init/{0}.conf'.format(name), 'w')
            cinder_file.write(contents)
        cinder_file.close()

    @staticmethod
    def unpatch_cinder_volume_conf(name, client):
        """
        remove export PYTHONPATH from the upstart service conf file
        """
        cinder_file = open('/etc/init/{0}.conf'.format(name), 'r')
        contents = cinder_file.read()
        if EXPORT in contents:
            contents = contents.replace(EXPORT_, '')
            cinder_file.close()
            cinder_file = open('/etc/init/{0}.conf'.format(name), 'w')
            cinder_file.write(contents)
        cinder_file.close()<|MERGE_RESOLUTION|>--- conflicted
+++ resolved
@@ -67,13 +67,9 @@
         template_file = client.file_read(template_conf.format(name))
 
         for key, value in params.iteritems():
-<<<<<<< HEAD
             template_file = template_file.replace('<{0}>'.format(key), value)
-=======
-            template_conf = template_conf.replace('<{0}>'.format(key), value)
         if '<SERVICE_NAME>' in template_conf:
             template_conf = template_conf.replace('<SERVICE_NAME>', name.lstrip('ovs-'))
->>>>>>> 0e3c99be
 
         if additional_dependencies:
             dependencies = ''
